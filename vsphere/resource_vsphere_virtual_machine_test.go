package vsphere

import (
	"errors"
	"fmt"
	"net"
	"os"
	"path"
	"reflect"
	"regexp"
	"strconv"
	"strings"
	"testing"

	"github.com/hashicorp/terraform/helper/resource"
	"github.com/hashicorp/terraform/terraform"
	"github.com/terraform-providers/terraform-provider-vsphere/vsphere/internal/helper/computeresource"
	"github.com/terraform-providers/terraform-provider-vsphere/vsphere/internal/helper/datastore"
	"github.com/terraform-providers/terraform-provider-vsphere/vsphere/internal/helper/folder"
	"github.com/terraform-providers/terraform-provider-vsphere/vsphere/internal/helper/resourcepool"
	"github.com/terraform-providers/terraform-provider-vsphere/vsphere/internal/helper/storagepod"
	"github.com/terraform-providers/terraform-provider-vsphere/vsphere/internal/helper/structure"
	"github.com/terraform-providers/terraform-provider-vsphere/vsphere/internal/helper/virtualdisk"
	"github.com/terraform-providers/terraform-provider-vsphere/vsphere/internal/virtualdevice"
	"github.com/vmware/govmomi/object"
	"github.com/vmware/govmomi/vim25/types"
)

const (
	testAccResourceVSphereVirtualMachineDiskNameEager       = "terraform-test_1.vmdk"
	testAccResourceVSphereVirtualMachineDiskNameLazy        = "terraform-test_2.vmdk"
	testAccResourceVSphereVirtualMachineDiskNameThin        = "terraform-test_3.vmdk"
	testAccResourceVSphereVirtualMachineDiskNameExtraVmdk   = "terraform-test-vm-extra-disk.vmdk"
	testAccResourceVSphereVirtualMachineStaticMacAddr       = "06:5c:89:2b:a0:64"
	testAccResourceVSphereVirtualMachineAnnotation          = "Managed by Terraform"
	testAccResourceVSphereVirtualMachineDatastoreCluster    = "terraform-datastore-cluster-test"
	testAccResourceVSphereVirtualMachineDatastoreClusterAlt = "terraform-datastore-cluster-test2"
)

func TestAccResourceVSphereVirtualMachine_basic(t *testing.T) {
	resource.Test(t, resource.TestCase{
		PreCheck: func() {
			testAccPreCheck(t)
			testAccResourceVSphereVirtualMachinePreCheck(t)
		},
		Providers:    testAccProviders,
		CheckDestroy: testAccResourceVSphereVirtualMachineCheckExists(false),
		Steps: []resource.TestStep{
			{
				Config: testAccResourceVSphereVirtualMachineConfigBasic(),
				Check: resource.ComposeTestCheckFunc(
					testAccResourceVSphereVirtualMachineCheckExists(true),
					resource.TestMatchResourceAttr("vsphere_virtual_machine.vm", "moid", regexp.MustCompile("^vm-")),
				),
			},
		},
	})
}

func TestAccResourceVSphereVirtualMachine_datastoreClusterCreate(t *testing.T) {
	resource.Test(t, resource.TestCase{
		PreCheck: func() {
			testAccPreCheck(t)
			testAccResourceVSphereVirtualMachinePreCheck(t)
		},
		Providers:    testAccProviders,
		CheckDestroy: testAccResourceVSphereVirtualMachineCheckExists(false),
		Steps: []resource.TestStep{
			{
				Config: testAccResourceVSphereVirtualMachineConfigDatastoreCluster(),
				Check: resource.ComposeTestCheckFunc(
					testAccResourceVSphereVirtualMachineCheckExists(true),
					resource.TestMatchResourceAttr("vsphere_virtual_machine.vm", "moid", regexp.MustCompile("^vm-")),
				),
			},
		},
	})
}

func TestAccResourceVSphereVirtualMachine_datastoreClusterCreateMultiDisk(t *testing.T) {
	resource.Test(t, resource.TestCase{
		PreCheck: func() {
			testAccPreCheck(t)
			testAccResourceVSphereVirtualMachinePreCheck(t)
		},
		Providers:    testAccProviders,
		CheckDestroy: testAccResourceVSphereVirtualMachineCheckExists(false),
		Steps: []resource.TestStep{
			{
				Config: testAccResourceVSphereVirtualMachineConfigDatastoreClusterMultiDisk(),
				Check: resource.ComposeTestCheckFunc(
					testAccResourceVSphereVirtualMachineCheckExists(true),
					testAccResourceVSphereVirtualMachineCheckVmdkDatastoreCluster(
						"terraform-test.vmdk",
						testAccResourceVSphereVirtualMachineDatastoreCluster,
					),
					testAccResourceVSphereVirtualMachineCheckVmdkDatastoreCluster(
						"terraform-test_1.vmdk",
						testAccResourceVSphereVirtualMachineDatastoreCluster,
					),
				),
			},
		},
	})
}

func TestAccResourceVSphereVirtualMachine_datastoreClusterCreateUpdate(t *testing.T) {
	resource.Test(t, resource.TestCase{
		PreCheck: func() {
			testAccPreCheck(t)
			testAccResourceVSphereVirtualMachinePreCheck(t)
		},
		Providers:    testAccProviders,
		CheckDestroy: testAccResourceVSphereVirtualMachineCheckExists(false),
		Steps: []resource.TestStep{
			{
				Config: testAccResourceVSphereVirtualMachineConfigDatastoreCluster(),
				Check: resource.ComposeTestCheckFunc(
					testAccResourceVSphereVirtualMachineCheckExists(true),
				),
			},
			{
				Config: testAccResourceVSphereVirtualMachineConfigDatastoreClusterMultiDisk(),
				Check: resource.ComposeTestCheckFunc(
					testAccResourceVSphereVirtualMachineCheckExists(true),
					testAccResourceVSphereVirtualMachineCheckVmdkDatastoreCluster(
						"terraform-test.vmdk",
						testAccResourceVSphereVirtualMachineDatastoreCluster,
					),
					testAccResourceVSphereVirtualMachineCheckVmdkDatastoreCluster(
						"terraform-test_1.vmdk",
						testAccResourceVSphereVirtualMachineDatastoreCluster,
					),
				),
			},
		},
	})
}

func TestAccResourceVSphereVirtualMachine_ESXiOnly(t *testing.T) {
	resource.Test(t, resource.TestCase{
		PreCheck: func() {
			testAccPreCheck(t)
			testAccResourceVSphereVirtualMachinePreCheck(t)
			testAccSkipIfNotEsxi(t)
		},
		Providers:    testAccProviders,
		CheckDestroy: testAccResourceVSphereVirtualMachineCheckExists(false),
		Steps: []resource.TestStep{
			{
				Config: testAccResourceVSphereVirtualMachineConfigBasicESXiOnly(),
				Check: resource.ComposeTestCheckFunc(
					testAccResourceVSphereVirtualMachineCheckExists(true),
				),
			},
		},
	})
}

func TestAccResourceVSphereVirtualMachine_shutdownOK(t *testing.T) {
	var state *terraform.State

	resource.Test(t, resource.TestCase{
		PreCheck: func() {
			testAccPreCheck(t)
			testAccResourceVSphereVirtualMachinePreCheck(t)
		},
		Providers:    testAccProviders,
		CheckDestroy: testAccResourceVSphereVirtualMachineCheckExists(false),
		Steps: []resource.TestStep{
			{
				Config: testAccResourceVSphereVirtualMachineConfigBasic(),
				Check: resource.ComposeTestCheckFunc(
					copyStatePtr(&state),
					testAccResourceVSphereVirtualMachineCheckExists(true),
				),
			},
			{
				PreConfig: func() {
					if err := testPowerOffVM(state, "vm"); err != nil {
						panic(err)
					}
				},
				PlanOnly: true,
				Config:   testAccResourceVSphereVirtualMachineConfigBasic(),
			},
		},
	})
}

func TestAccResourceVSphereVirtualMachine_reCreateOnDeletion(t *testing.T) {
	var state *terraform.State

	resource.Test(t, resource.TestCase{
		PreCheck: func() {
			testAccPreCheck(t)
			testAccResourceVSphereVirtualMachinePreCheck(t)
		},
		Providers:    testAccProviders,
		CheckDestroy: testAccResourceVSphereVirtualMachineCheckExists(false),
		Steps: []resource.TestStep{
			{
				Config: testAccResourceVSphereVirtualMachineConfigBasic(),
				Check: resource.ComposeTestCheckFunc(
					copyState(&state),
					testAccResourceVSphereVirtualMachineCheckExists(true),
				),
			},
			{
				PreConfig: func() {
					if err := testDeleteVM(state, "vm"); err != nil {
						panic(err)
					}
				},
				Config: testAccResourceVSphereVirtualMachineConfigBasic(),
				Check: resource.ComposeTestCheckFunc(
					testAccResourceVSphereVirtualMachineCheckExists(true),
					func(s *terraform.State) error {
						oldID := state.RootModule().Resources["vsphere_virtual_machine.vm"].Primary.ID
						return testCheckResourceNotAttr("vsphere_virtual_machine.vm", "id", oldID)(s)
					},
				),
			},
		},
	})
}

func TestAccResourceVSphereVirtualMachine_multiDevice(t *testing.T) {
	resource.Test(t, resource.TestCase{
		PreCheck: func() {
			testAccPreCheck(t)
			testAccResourceVSphereVirtualMachinePreCheck(t)
		},
		Providers:    testAccProviders,
		CheckDestroy: testAccResourceVSphereVirtualMachineCheckExists(false),
		Steps: []resource.TestStep{
			{
				Config: testAccResourceVSphereVirtualMachineConfigMultiDevice(),
				Check: resource.ComposeTestCheckFunc(
					testAccResourceVSphereVirtualMachineCheckExists(true),
					testAccResourceVSphereVirtualMachineCheckMultiDevice([]bool{true, true, true}, []bool{true, true, true}),
				),
			},
		},
	})
}

func TestAccResourceVSphereVirtualMachine_addDevices(t *testing.T) {
	resource.Test(t, resource.TestCase{
		PreCheck: func() {
			testAccPreCheck(t)
			testAccResourceVSphereVirtualMachinePreCheck(t)
		},
		Providers:    testAccProviders,
		CheckDestroy: testAccResourceVSphereVirtualMachineCheckExists(false),
		Steps: []resource.TestStep{
			{
				Config: testAccResourceVSphereVirtualMachineConfigBasic(),
				Check: resource.ComposeTestCheckFunc(
					testAccResourceVSphereVirtualMachineCheckExists(true),
				),
			},
			{
				Config: testAccResourceVSphereVirtualMachineConfigMultiDevice(),
				Check: resource.ComposeTestCheckFunc(
					testAccResourceVSphereVirtualMachineCheckExists(true),
					testAccResourceVSphereVirtualMachineCheckMultiDevice([]bool{true, true, true}, []bool{true, true, true}),
				),
			},
		},
	})
}

func TestAccResourceVSphereVirtualMachine_removeMiddleDevices(t *testing.T) {
	var state *terraform.State
	resource.Test(t, resource.TestCase{
		PreCheck: func() {
			testAccPreCheck(t)
			testAccResourceVSphereVirtualMachinePreCheck(t)
		},
		Providers:    testAccProviders,
		CheckDestroy: testAccResourceVSphereVirtualMachineCheckExists(false),
		Steps: []resource.TestStep{
			{
				Config: testAccResourceVSphereVirtualMachineConfigMultiDevice(),
				Check: resource.ComposeTestCheckFunc(
					copyStatePtr(&state),
					testAccResourceVSphereVirtualMachineCheckExists(true),
					testAccResourceVSphereVirtualMachineCheckMultiDevice([]bool{true, true, true}, []bool{true, true, true}),
				),
			},
			{
				PreConfig: func() {
					// As sometimes the OS image that we are using to test "bare metal"
					// changes in how well it integrates VMware tools, we power down the
					// VM for this operation. This is not necessarily checking that a
					// hot-remove operation happened so it's not essential it's powered
					// on.
					if err := testPowerOffVM(state, "vm"); err != nil {
						panic(err)
					}
				},
				Config: testAccResourceVSphereVirtualMachineConfigRemoveMiddle(),
				Check: resource.ComposeTestCheckFunc(
					testAccResourceVSphereVirtualMachineCheckExists(true),
					testAccResourceVSphereVirtualMachineCheckMultiDevice([]bool{true, false, true}, []bool{true, false, true}),
				),
			},
		},
	})
}

func TestAccResourceVSphereVirtualMachine_removeMiddleDevicesChangeDiskUnit(t *testing.T) {
	resource.Test(t, resource.TestCase{
		PreCheck: func() {
			testAccPreCheck(t)
			testAccResourceVSphereVirtualMachinePreCheck(t)
		},
		Providers:    testAccProviders,
		CheckDestroy: testAccResourceVSphereVirtualMachineCheckExists(false),
		Steps: []resource.TestStep{
			{
				Config: testAccResourceVSphereVirtualMachineConfigMultiDevice(),
				Check: resource.ComposeTestCheckFunc(
					testAccResourceVSphereVirtualMachineCheckExists(true),
					testAccResourceVSphereVirtualMachineCheckMultiDevice([]bool{true, true, true}, []bool{true, true, true}),
				),
			},
			{
				Config: testAccResourceVSphereVirtualMachineConfigRemoveMiddleChangeUnit(),
				Check: resource.ComposeTestCheckFunc(
					testAccResourceVSphereVirtualMachineCheckExists(true),
					testAccResourceVSphereVirtualMachineCheckMultiDevice([]bool{true, false, true}, []bool{true, false, true}),
				),
			},
		},
	})
}

func TestAccResourceVSphereVirtualMachine_highDiskUnitNumbers(t *testing.T) {
	resource.Test(t, resource.TestCase{
		PreCheck: func() {
			testAccPreCheck(t)
			testAccResourceVSphereVirtualMachinePreCheck(t)
		},
		Providers:    testAccProviders,
		CheckDestroy: testAccResourceVSphereVirtualMachineCheckExists(false),
		Steps: []resource.TestStep{
			{
				Config: testAccResourceVSphereVirtualMachineConfigMultiHighBus(),
				Check: resource.ComposeTestCheckFunc(
					testAccResourceVSphereVirtualMachineCheckExists(true),
					testAccResourceVSphereVirtualMachineCheckDiskBus("terraform-test.vmdk", 0, 0),
					testAccResourceVSphereVirtualMachineCheckDiskBus("terraform-test_1.vmdk", 1, 0),
					testAccResourceVSphereVirtualMachineCheckDiskBus("terraform-test_2.vmdk", 2, 1),
				),
			},
		},
	})
}

func TestAccResourceVSphereVirtualMachine_highDiskUnitsToRegularSingleController(t *testing.T) {
	resource.Test(t, resource.TestCase{
		PreCheck: func() {
			testAccPreCheck(t)
			testAccResourceVSphereVirtualMachinePreCheck(t)
		},
		Providers:    testAccProviders,
		CheckDestroy: testAccResourceVSphereVirtualMachineCheckExists(false),
		Steps: []resource.TestStep{
			{
				Config: testAccResourceVSphereVirtualMachineConfigMultiHighBus(),
				Check: resource.ComposeTestCheckFunc(
					testAccResourceVSphereVirtualMachineCheckExists(true),
					testAccResourceVSphereVirtualMachineCheckDiskBus("terraform-test.vmdk", 0, 0),
					testAccResourceVSphereVirtualMachineCheckDiskBus("terraform-test_1.vmdk", 1, 0),
					testAccResourceVSphereVirtualMachineCheckDiskBus("terraform-test_2.vmdk", 2, 1),
				),
			},
			{
				Config: testAccResourceVSphereVirtualMachineConfigMultiDevice(),
				Check: resource.ComposeTestCheckFunc(
					testAccResourceVSphereVirtualMachineCheckExists(true),
					testAccResourceVSphereVirtualMachineCheckDiskBus("terraform-test.vmdk", 0, 0),
					testAccResourceVSphereVirtualMachineCheckDiskBus("terraform-test_1.vmdk", 0, 1),
					testAccResourceVSphereVirtualMachineCheckDiskBus("terraform-test_2.vmdk", 0, 2),
				),
			},
		},
	})
}

func TestAccResourceVSphereVirtualMachine_disksKeepOnRemove(t *testing.T) {
	var disks []map[string]string
	resource.Test(t, resource.TestCase{
		PreCheck: func() {
			testAccPreCheck(t)
			testAccResourceVSphereVirtualMachinePreCheck(t)
		},
		Providers: testAccProviders,
		Steps: []resource.TestStep{
			{
				Config: testAccResourceVSphereVirtualMachineConfigKeepDisksOnRemove(),
				Check: resource.ComposeTestCheckFunc(
					testAccResourceVSphereVirtualMachinePersistentDiskInfo(&disks),
					testAccResourceVSphereVirtualMachineCheckExists(true),
				),
			},
			{
				Destroy: true,
				Config:  testAccResourceVSphereVirtualMachineConfigKeepDisksOnRemove(),
				Check: resource.ComposeTestCheckFunc(
					testAccResourceVSphereVirtualMachineCheckExists(false),
					testAccResourceVSphereVirtualMachineDeletePersistentDisks(&disks),
				),
			},
		},
	})
}

func TestAccResourceVSphereVirtualMachine_cdromIsoMapping(t *testing.T) {
	resource.Test(t, resource.TestCase{
		PreCheck: func() {
			testAccPreCheck(t)
			testAccResourceVSphereVirtualMachinePreCheck(t)
		},
		Providers: testAccProviders,
		Steps: []resource.TestStep{
			{
				Config: testAccResourceVSphereVirtualMachineConfigIsoCdrom(),
				Check: resource.ComposeTestCheckFunc(
					testAccResourceVSphereVirtualMachineCheckExists(true),
					testAccResourceVSphereVirtualMachineCheckIsoCdrom(),
				),
			},
		},
	})
}

func TestAccResourceVSphereVirtualMachine_cdromClientMapping(t *testing.T) {
	resource.Test(t, resource.TestCase{
		PreCheck: func() {
			testAccPreCheck(t)
			testAccResourceVSphereVirtualMachinePreCheck(t)
		},
		Providers:    testAccProviders,
		CheckDestroy: testAccResourceVSphereVirtualMachineCheckExists(false),
		Steps: []resource.TestStep{
			{
				Config: testAccResourceVSphereVirtualMachineConfigClientCdrom(),
				Check: resource.ComposeTestCheckFunc(
					testAccResourceVSphereVirtualMachineCheckExists(true),
					testAccResourceVSphereVirtualMachineCheckClientCdrom(),
				),
			},
		},
	})
}

func TestAccResourceVSphereVirtualMachine_vAppIsoBasic(t *testing.T) {
	resource.Test(t, resource.TestCase{
		PreCheck: func() {
			testAccPreCheck(t)
			testAccResourceVSphereVirtualMachinePreCheck(t)
		},
		Providers: testAccProviders,
		Steps: []resource.TestStep{
			{
				Config: testAccResourceVSphereVirtualMachineConfigClientCdromCloneIsoVApp(),
				Check: resource.ComposeTestCheckFunc(
					testAccResourceVSphereVirtualMachineCheckExists(true),
					testAccResourceVSpherevirtualMachineCheckHostname("custom-hostname"),
				),
			},
		},
	})
}

func TestAccResourceVSphereVirtualMachine_vAppIsoNoVApp(t *testing.T) {
	resource.Test(t, resource.TestCase{
		PreCheck: func() {
			testAccPreCheck(t)
			testAccResourceVSphereVirtualMachinePreCheck(t)
		},
		Providers: testAccProviders,
		Steps: []resource.TestStep{
			{
				Config: testAccResourceVSphereVirtualMachineConfigClientCdromClone(),
				Check: resource.ComposeTestCheckFunc(
					testAccResourceVSphereVirtualMachineCheckExists(true),
				),
			},
			{
				Config: testAccResourceVSphereVirtualMachineConfigClientCdromClone(),
			},
		},
	})
}

func TestAccResourceVSphereVirtualMachine_vAppIsoNoCdrom(t *testing.T) {
	resource.Test(t, resource.TestCase{
		PreCheck: func() {
			testAccPreCheck(t)
			testAccResourceVSphereVirtualMachinePreCheck(t)
		},
		Providers: testAccProviders,
		Steps: []resource.TestStep{
			{
				Config:      testAccResourceVSphereVirtualMachineConfigNoCdromCloneIsoVApp(),
				ExpectError: regexp.MustCompile("this virtual machine requires a client CDROM device to deliver vApp properties"),
			},
			{
				Config: testAccResourceVSphereEmpty,
				Check:  resource.ComposeTestCheckFunc(),
			},
		},
	})
}

func TestAccResourceVSphereVirtualMachine_vAppIsoIncorrectCdromType(t *testing.T) {
	resource.Test(t, resource.TestCase{
		PreCheck: func() {
			testAccPreCheck(t)
			testAccResourceVSphereVirtualMachinePreCheck(t)
		},
		Providers: testAccProviders,
		Steps: []resource.TestStep{
			{
				Config:      testAccResourceVSphereVirtualMachineConfigIsoCdromCloneIsoVApp(),
				ExpectError: regexp.MustCompile("this virtual machine requires a client CDROM device to deliver vApp properties"),
			},
			{
				Config: testAccResourceVSphereEmpty,
				Check:  resource.ComposeTestCheckFunc(),
			},
		},
	})
}

func TestAccResourceVSphereVirtualMachine_vAppIsoConfigIsoIgnored(t *testing.T) {
	resource.Test(t, resource.TestCase{
		PreCheck: func() {
			testAccPreCheck(t)
			testAccResourceVSphereVirtualMachinePreCheck(t)
		},
		Providers: testAccProviders,
		Steps: []resource.TestStep{
			{
				Config: testAccResourceVSphereVirtualMachineConfigClientCdromCloneIsoVApp(),
				Check: resource.ComposeTestCheckFunc(
					testAccResourceVSphereVirtualMachineCheckExists(true),
				),
			},
			{
				Config: testAccResourceVSphereVirtualMachineConfigClientCdromCloneIsoVApp(),
			},
		},
	})
}

func TestAccResourceVSphereVirtualMachine_vAppIsoChangeCdromBacking(t *testing.T) {
	var state *terraform.State
	resource.Test(t, resource.TestCase{
		PreCheck: func() {
			testAccPreCheck(t)
			testAccResourceVSphereVirtualMachinePreCheck(t)
		},
		Providers: testAccProviders,
		Steps: []resource.TestStep{
			{
				Config: testAccResourceVSphereVirtualMachineConfigClientCdromCloneIsoVApp(),
				Check: resource.ComposeTestCheckFunc(
					copyStatePtr(&state),
					testAccResourceVSphereVirtualMachineCheckExists(true),
					testAccResourceVSpherevirtualMachineCheckHostname("custom-hostname"),
				),
			},
			{
				Config: testAccResourceVSphereVirtualMachineConfigClientCdromClone(),
				Check: resource.ComposeTestCheckFunc(
					testAccResourceVSphereVirtualMachineCheckExists(true),
				),
			},
		},
	})
}

func TestAccResourceVSphereVirtualMachine_vAppIsoPoweredOffCdromRead(t *testing.T) {
	var state *terraform.State
	resource.Test(t, resource.TestCase{
		PreCheck: func() {
			testAccPreCheck(t)
			testAccResourceVSphereVirtualMachinePreCheck(t)
		},
		Providers: testAccProviders,
		Steps: []resource.TestStep{
			{
				Config: testAccResourceVSphereVirtualMachineConfigClientCdromCloneIsoVApp(),
				Check: resource.ComposeTestCheckFunc(
					copyStatePtr(&state),
					testAccResourceVSphereVirtualMachineCheckExists(true),
				),
			},
			{
				PreConfig: func() {
					if err := testPowerOffVM(state, "vm"); err != nil {
						panic(err)
					}
				},
				Config: testAccResourceVSphereVirtualMachineConfigClientCdromCloneIsoVApp(),
				Check: resource.ComposeTestCheckFunc(
					testAccResourceVSphereVirtualMachineCheckExists(true),
				),
			},
		},
	})
}

func TestAccResourceVSphereVirtualMachine_cdromClientMappingClone(t *testing.T) {
	resource.Test(t, resource.TestCase{
		PreCheck: func() {
			testAccPreCheck(t)
			testAccResourceVSphereVirtualMachinePreCheck(t)
		},
		Providers:    testAccProviders,
		CheckDestroy: testAccResourceVSphereVirtualMachineCheckExists(false),
		Steps: []resource.TestStep{
			{
				Config: testAccResourceVSphereVirtualMachineConfigClientCdromClone(),
				Check: resource.ComposeTestCheckFunc(
					testAccResourceVSphereVirtualMachineCheckExists(true),
					testAccResourceVSphereVirtualMachineCheckClientCdrom(),
				),
			},
		},
	})
}

func TestAccResourceVSphereVirtualMachine_cdromNoParameters(t *testing.T) {
	resource.Test(t, resource.TestCase{
		PreCheck: func() {
			testAccPreCheck(t)
			testAccResourceVSphereVirtualMachinePreCheck(t)
		},
		Providers: testAccProviders,
		Steps: []resource.TestStep{
			{
				Config:      testAccResourceVSphereVirtualMachineConfigNoCdromParameters(),
				ExpectError: regexp.MustCompile("Either client_device or datastore_id and path must be set"),
			},
			{
				Config: testAccResourceVSphereVirtualMachineConfigClientCdrom(),
			},
		},
	})
}

func TestAccResourceVSphereVirtualMachine_cdromConflictingParameters(t *testing.T) {
	resource.Test(t, resource.TestCase{
		PreCheck: func() {
			testAccPreCheck(t)
			testAccResourceVSphereVirtualMachinePreCheck(t)
		},
		Providers: testAccProviders,
		Steps: []resource.TestStep{
			{
				Config:      testAccResourceVSphereVirtualMachineConfigConflictingCdromParameters(),
				ExpectError: regexp.MustCompile("Cannot have both client_device parameter and ISO file parameters"),
			},
			{
				Config: testAccResourceVSphereEmpty,
			},
		},
	})
}

func TestAccResourceVSphereVirtualMachine_cdromChangeMapping(t *testing.T) {
	resource.Test(t, resource.TestCase{
		PreCheck: func() {
			testAccPreCheck(t)
			testAccResourceVSphereVirtualMachinePreCheck(t)
		},
		Providers:    testAccProviders,
		CheckDestroy: testAccResourceVSphereVirtualMachineCheckExists(false),
		Steps: []resource.TestStep{
			{
				Config: testAccResourceVSphereVirtualMachineConfigIsoCdrom(),
				Check: resource.ComposeTestCheckFunc(
					testAccResourceVSphereVirtualMachineCheckExists(true),
					testAccResourceVSphereVirtualMachineCheckIsoCdrom(),
				),
			},
			{
				Config: testAccResourceVSphereVirtualMachineConfigClientCdrom(),
				Check: resource.ComposeTestCheckFunc(
					testAccResourceVSphereVirtualMachineCheckClientCdrom(),
				),
			},
		},
	})
}

func TestAccResourceVSphereVirtualMachine_maximumNumberOfNICs(t *testing.T) {
	resource.Test(t, resource.TestCase{
		PreCheck: func() {
			testAccPreCheck(t)
			testAccResourceVSphereVirtualMachinePreCheck(t)
		},
		Providers:    testAccProviders,
		CheckDestroy: testAccResourceVSphereVirtualMachineCheckExists(false),
		Steps: []resource.TestStep{
			{
				Config: testAccResourceVSphereVirtualMachineConfigMaxNIC(),
				Check: resource.ComposeTestCheckFunc(
					testAccResourceVSphereVirtualMachineCheckExists(true),
					testAccResourceVSphereVirtualMachineCheckNICCount(10),
				),
			},
		},
	})
}

func TestAccResourceVSphereVirtualMachine_upgradeCPUAndRam(t *testing.T) {
	resource.Test(t, resource.TestCase{
		PreCheck: func() {
			testAccPreCheck(t)
			testAccResourceVSphereVirtualMachinePreCheck(t)
		},
		Providers:    testAccProviders,
		CheckDestroy: testAccResourceVSphereVirtualMachineCheckExists(false),
		Steps: []resource.TestStep{
			{
				Config: testAccResourceVSphereVirtualMachineConfigBasic(),
				Check: resource.ComposeTestCheckFunc(
					testAccResourceVSphereVirtualMachineCheckExists(true),
				),
			},
			{
				Config: testAccResourceVSphereVirtualMachineConfigBeefy(),
				Check: resource.ComposeTestCheckFunc(
					testAccResourceVSphereVirtualMachineCheckExists(true),
					testAccResourceVSphereVirtualMachineCheckCPUMem(4, 8192),
					// Since hot-add should be off, we expect that the VM was powered
					// off as a part of this step. This helps check the functionality
					// of the check for later tests as well.
					testAccResourceVSphereVirtualMachineCheckPowerOffEvent(true),
				),
			},
		},
	})
}

func TestAccResourceVSphereVirtualMachine_modifyAnnotation(t *testing.T) {
	resource.Test(t, resource.TestCase{
		PreCheck: func() {
			testAccPreCheck(t)
			testAccResourceVSphereVirtualMachinePreCheck(t)
		},
		Providers:    testAccProviders,
		CheckDestroy: testAccResourceVSphereVirtualMachineCheckExists(false),
		Steps: []resource.TestStep{
			{
				Config: testAccResourceVSphereVirtualMachineConfigBasic(),
				Check: resource.ComposeTestCheckFunc(
					testAccResourceVSphereVirtualMachineCheckExists(true),
				),
			},
			{
				Config: testAccResourceVSphereVirtualMachineConfigBasicAnnotation(),
				Check: resource.ComposeTestCheckFunc(
					testAccResourceVSphereVirtualMachineCheckExists(true),
					testAccResourceVSphereVirtualMachineCheckAnnotation(),
					testAccResourceVSphereVirtualMachineCheckPowerOffEvent(false),
				),
			},
		},
	})
}

func TestAccResourceVSphereVirtualMachine_growDisk(t *testing.T) {
	resource.Test(t, resource.TestCase{
		PreCheck: func() {
			testAccPreCheck(t)
			testAccResourceVSphereVirtualMachinePreCheck(t)
		},
		Providers:    testAccProviders,
		CheckDestroy: testAccResourceVSphereVirtualMachineCheckExists(false),
		Steps: []resource.TestStep{
			{
				Config: testAccResourceVSphereVirtualMachineConfigGrowDisk(10),
				Check: resource.ComposeTestCheckFunc(
					testAccResourceVSphereVirtualMachineCheckExists(true),
					testAccResourceVSphereVirtualMachineCheckDiskSize(10),
				),
			},
			{
				Config: testAccResourceVSphereVirtualMachineConfigGrowDisk(20),
				Check: resource.ComposeTestCheckFunc(
					testAccResourceVSphereVirtualMachineCheckExists(true),
					testAccResourceVSphereVirtualMachineCheckDiskSize(20),
				),
			},
		},
	})
}

func TestAccResourceVSphereVirtualMachine_swapSCSIBus(t *testing.T) {
	resource.Test(t, resource.TestCase{
		PreCheck: func() {
			testAccPreCheck(t)
			testAccResourceVSphereVirtualMachinePreCheck(t)
		},
		Providers:    testAccProviders,
		CheckDestroy: testAccResourceVSphereVirtualMachineCheckExists(false),
		Steps: []resource.TestStep{
			{
				Config: testAccResourceVSphereVirtualMachineConfigBasic(),
				Check: resource.ComposeTestCheckFunc(
					testAccResourceVSphereVirtualMachineCheckExists(true),
					testAccResourceVSphereVirtualMachineCheckSCSIBus(virtualdevice.SubresourceControllerTypeParaVirtual),
				),
			},
			{
				Config: testAccResourceVSphereVirtualMachineConfigLsiLogicSAS(),
				Check: resource.ComposeTestCheckFunc(
					testAccResourceVSphereVirtualMachineCheckExists(true),
					testAccResourceVSphereVirtualMachineCheckSCSIBus(virtualdevice.SubresourceControllerTypeLsiLogicSAS),
				),
			},
		},
	})
}

func TestAccResourceVSphereVirtualMachine_extraConfig(t *testing.T) {
	resource.Test(t, resource.TestCase{
		PreCheck: func() {
			testAccPreCheck(t)
			testAccResourceVSphereVirtualMachinePreCheck(t)
		},
		Providers:    testAccProviders,
		CheckDestroy: testAccResourceVSphereVirtualMachineCheckExists(false),
		Steps: []resource.TestStep{
			{
				Config: testAccResourceVSphereVirtualMachineConfigExtraConfig("foo", "bar"),
				Check: resource.ComposeTestCheckFunc(
					testAccResourceVSphereVirtualMachineCheckExists(true),
					testAccResourceVSphereVirtualMachineCheckExtraConfig("foo", "bar"),
				),
			},
		},
	})
}

func TestAccResourceVSphereVirtualMachine_extraConfigSwapKeys(t *testing.T) {
	resource.Test(t, resource.TestCase{
		PreCheck: func() {
			testAccPreCheck(t)
			testAccResourceVSphereVirtualMachinePreCheck(t)
		},
		Providers:    testAccProviders,
		CheckDestroy: testAccResourceVSphereVirtualMachineCheckExists(false),
		Steps: []resource.TestStep{
			{
				Config: testAccResourceVSphereVirtualMachineConfigExtraConfig("foo", "bar"),
				Check: resource.ComposeTestCheckFunc(
					testAccResourceVSphereVirtualMachineCheckExists(true),
					testAccResourceVSphereVirtualMachineCheckExtraConfig("foo", "bar"),
				),
			},
			{
				Config: testAccResourceVSphereVirtualMachineConfigExtraConfig("baz", "qux"),
				Check: resource.ComposeTestCheckFunc(
					testAccResourceVSphereVirtualMachineCheckExists(true),
					testAccResourceVSphereVirtualMachineCheckExtraConfig("baz", "qux"),
					testAccResourceVSphereVirtualMachineCheckExtraConfigKeyMissing("foo"),
				),
			},
		},
	})
}

func TestAccResourceVSphereVirtualMachine_attachExistingVmdk(t *testing.T) {
	resource.Test(t, resource.TestCase{
		PreCheck: func() {
			testAccPreCheck(t)
			testAccResourceVSphereVirtualMachinePreCheck(t)
		},
		Providers:    testAccProviders,
		CheckDestroy: testAccResourceVSphereVirtualMachineCheckExists(false),
		Steps: []resource.TestStep{
			{
				Config: testAccResourceVSphereVirtualMachineConfigExistingVmdk(),
				Check: resource.ComposeTestCheckFunc(
					testAccResourceVSphereVirtualMachineCheckExists(true),
					testAccResourceVSphereVirtualMachineCheckExistingVmdk(),
				),
			},
		},
	})
}

func TestAccResourceVSphereVirtualMachine_inFolder(t *testing.T) {
	resource.Test(t, resource.TestCase{
		PreCheck: func() {
			testAccPreCheck(t)
			testAccResourceVSphereVirtualMachinePreCheck(t)
		},
		Providers:    testAccProviders,
		CheckDestroy: testAccResourceVSphereVirtualMachineCheckExists(false),
		Steps: []resource.TestStep{
			{
				Config: testAccResourceVSphereVirtualMachineConfigInFolder(),
				Check: resource.ComposeTestCheckFunc(
					testAccResourceVSphereVirtualMachineCheckExists(true),
					testAccResourceVSphereVirtualMachineCheckFolder("terraform-test-vms"),
				),
			},
		},
	})
}

func TestAccResourceVSphereVirtualMachine_moveToFolder(t *testing.T) {
	resource.Test(t, resource.TestCase{
		PreCheck: func() {
			testAccPreCheck(t)
			testAccResourceVSphereVirtualMachinePreCheck(t)
		},
		Providers:    testAccProviders,
		CheckDestroy: testAccResourceVSphereVirtualMachineCheckExists(false),
		Steps: []resource.TestStep{
			{
				Config: testAccResourceVSphereVirtualMachineConfigBasic(),
				Check: resource.ComposeTestCheckFunc(
					testAccResourceVSphereVirtualMachineCheckExists(true),
				),
			},
			{
				Config: testAccResourceVSphereVirtualMachineConfigInFolder(),
				Check: resource.ComposeTestCheckFunc(
					testAccResourceVSphereVirtualMachineCheckExists(true),
					testAccResourceVSphereVirtualMachineCheckFolder("terraform-test-vms"),
				),
			},
		},
	})
}

func TestAccResourceVSphereVirtualMachine_staticMAC(t *testing.T) {
	resource.Test(t, resource.TestCase{
		PreCheck: func() {
			testAccPreCheck(t)
			testAccResourceVSphereVirtualMachinePreCheck(t)
		},
		Providers:    testAccProviders,
		CheckDestroy: testAccResourceVSphereVirtualMachineCheckExists(false),
		Steps: []resource.TestStep{
			{
				Config: testAccResourceVSphereVirtualMachineConfigStaticMAC(),
				Check: resource.ComposeTestCheckFunc(
					testAccResourceVSphereVirtualMachineCheckExists(true),
					testAccResourceVSphereVirtualMachineCheckStaticMACAddr(),
				),
			},
		},
	})
}

func TestAccResourceVSphereVirtualMachine_singleTag(t *testing.T) {
	resource.Test(t, resource.TestCase{
		PreCheck: func() {
			testAccPreCheck(t)
			testAccResourceVSphereVirtualMachinePreCheck(t)
		},
		Providers:    testAccProviders,
		CheckDestroy: testAccResourceVSphereVirtualMachineCheckExists(false),
		Steps: []resource.TestStep{
			{
				Config: testAccResourceVSphereVirtualMachineConfigSingleTag(),
				Check: resource.ComposeTestCheckFunc(
					testAccResourceVSphereVirtualMachineCheckExists(true),
					testAccResourceVSphereVirtualMachineCheckTags("terraform-test-tag"),
				),
			},
		},
	})
}

func TestAccResourceVSphereVirtualMachine_multipleTags(t *testing.T) {
	resource.Test(t, resource.TestCase{
		PreCheck: func() {
			testAccPreCheck(t)
			testAccResourceVSphereVirtualMachinePreCheck(t)
		},
		Providers:    testAccProviders,
		CheckDestroy: testAccResourceVSphereVirtualMachineCheckExists(false),
		Steps: []resource.TestStep{
			{
				Config: testAccResourceVSphereVirtualMachineConfigMultiTag(),
				Check: resource.ComposeTestCheckFunc(
					testAccResourceVSphereVirtualMachineCheckExists(true),
					testAccResourceVSphereVirtualMachineCheckTags("terraform-test-tags-alt"),
				),
			},
		},
	})
}

func TestAccResourceVSphereVirtualMachine_switchTags(t *testing.T) {
	resource.Test(t, resource.TestCase{
		PreCheck: func() {
			testAccPreCheck(t)
			testAccResourceVSphereVirtualMachinePreCheck(t)
		},
		Providers:    testAccProviders,
		CheckDestroy: testAccResourceVSphereVirtualMachineCheckExists(false),
		Steps: []resource.TestStep{
			{
				Config: testAccResourceVSphereVirtualMachineConfigSingleTag(),
				Check: resource.ComposeTestCheckFunc(
					testAccResourceVSphereVirtualMachineCheckExists(true),
					testAccResourceVSphereVirtualMachineCheckTags("terraform-test-tag"),
				),
			},
			{
				Config: testAccResourceVSphereVirtualMachineConfigMultiTag(),
				Check: resource.ComposeTestCheckFunc(
					testAccResourceVSphereVirtualMachineCheckExists(true),
					testAccResourceVSphereVirtualMachineCheckTags("terraform-test-tags-alt"),
				),
			},
		},
	})
}

func TestAccResourceVSphereVirtualMachine_renamedDiskInPlaceOfExisting(t *testing.T) {
	var state *terraform.State

	resource.Test(t, resource.TestCase{
		PreCheck: func() {
			testAccPreCheck(t)
			testAccResourceVSphereVirtualMachinePreCheck(t)
		},
		Providers:    testAccProviders,
		CheckDestroy: testAccResourceVSphereVirtualMachineCheckExists(false),
		Steps: []resource.TestStep{
			{
				Config: testAccResourceVSphereVirtualMachineConfigBasic(),
				Check: resource.ComposeTestCheckFunc(
					copyStatePtr(&state),
					testAccResourceVSphereVirtualMachineCheckExists(true),
				),
			},
			{
				PreConfig: func() {
					if err := testRenameVMFirstDisk(state, "vm", "foobar.vmdk"); err != nil {
						panic(err)
					}
				},
				Config: testAccResourceVSphereVirtualMachineConfigBasic(),
				Check: resource.ComposeTestCheckFunc(
					testAccResourceVSphereVirtualMachineCheckExists(true),
					// The only real way we can check to see if this is actually
					// functional in the current test framework is by checking that
					// the file we renamed to was not deleted (this is due to a lack
					// of ability to check diff in the test framework right now).
					testCheckVMDiskFileExists("terraform-test.vmdk"),
					testCheckVMDiskFileExists("foobar.vmdk"),
				),
			},
			// The last step is a cleanup step. This assumes the test is
			// functional as the orphaned disk will be now detached and not
			// deleted when the VM is destroyed.
			{
				PreConfig: func() {
					if err := testDeleteVMDisk(state, "vm", "foobar.vmdk"); err != nil {
						panic(err)
					}
				},
				Config: testAccResourceVSphereVirtualMachineConfigBasic(),
				Check:  resource.ComposeTestCheckFunc(),
			},
		},
	})
}

func TestAccResourceVSphereVirtualMachine_blockComputedDiskName(t *testing.T) {
	resource.Test(t, resource.TestCase{
		PreCheck: func() {
			testAccPreCheck(t)
			testAccResourceVSphereVirtualMachinePreCheck(t)
		},
		Providers: testAccProviders,
		Steps: []resource.TestStep{
			{
				Config:      testAccResourceVSphereVirtualMachineConfigComputedDisk(),
				ExpectError: regexp.MustCompile("disk label or name must be defined and cannot be computed"),
				PlanOnly:    true,
			},
			{
				Config: testAccResourceVSphereEmpty,
				Check:  resource.ComposeTestCheckFunc(),
			},
		},
	})
}

func TestAccResourceVSphereVirtualMachine_blockVAppSettingsOnNonClones(t *testing.T) {
	resource.Test(t, resource.TestCase{
		PreCheck: func() {
			testAccPreCheck(t)
			testAccResourceVSphereVirtualMachinePreCheck(t)
		},
		Providers: testAccProviders,
		Steps: []resource.TestStep{
			{
				Config:      testAccResourceVSphereVirtualMachineVAppPropertiesNonClone(),
				ExpectError: regexp.MustCompile("vApp properties can only be set on cloned virtual machines"),
			},
			{
				Config: testAccResourceVSphereEmpty,
				Check:  resource.ComposeTestCheckFunc(),
			},
		},
	})
}

func TestAccResourceVSphereVirtualMachine_blockVAppSettingsOnNonClonesAfterCreation(t *testing.T) {
	resource.Test(t, resource.TestCase{
		PreCheck: func() {
			testAccPreCheck(t)
			testAccResourceVSphereVirtualMachinePreCheck(t)
		},
		Providers:    testAccProviders,
		CheckDestroy: testAccResourceVSphereVirtualMachineCheckExists(false),
		Steps: []resource.TestStep{
			{
				Config: testAccResourceVSphereVirtualMachineConfigBasic(),
				Check: resource.ComposeTestCheckFunc(
					testAccResourceVSphereVirtualMachineCheckExists(true),
				),
			},
			{
				Config:      testAccResourceVSphereVirtualMachineVAppPropertiesNonClone(),
				ExpectError: regexp.MustCompile("this VM lacks a vApp configuration and cannot have vApp properties set on it"),
			},
			{
				Config: testAccResourceVSphereVirtualMachineConfigBasic(),
				Check: resource.ComposeTestCheckFunc(
					testAccResourceVSphereVirtualMachineCheckExists(true),
				),
			},
		},
	})
}

func TestAccResourceVSphereVirtualMachine_blockDiskLabelStartingWithOrphanedPrefix(t *testing.T) {
	resource.Test(t, resource.TestCase{
		PreCheck: func() {
			testAccPreCheck(t)
			testAccResourceVSphereVirtualMachinePreCheck(t)
		},
		Providers: testAccProviders,
		Steps: []resource.TestStep{
			{
				Config:      testAccResourceVSphereVirtualMachineConfigBadOrphanedLabel(),
				ExpectError: regexp.MustCompile(regexp.QuoteMeta(`disk label "orphaned_disk_0" cannot start with "orphaned_disk_"`)),
				PlanOnly:    true,
			},
			{
				Config: testAccResourceVSphereEmpty,
				Check:  resource.ComposeTestCheckFunc(),
			},
		},
	})
}

func TestAccResourceVSphereVirtualMachine_createIntoEmptyClusterNoEnvironmentBrowser(t *testing.T) {
	resource.Test(t, resource.TestCase{
		PreCheck: func() {
			testAccPreCheck(t)
			testAccResourceVSphereVirtualMachinePreCheck(t)
		},
		Providers: testAccProviders,
		Steps: []resource.TestStep{
			{
				Config:      testAccResourceVSphereVirtualMachineConfigBasicEmptyCluster(),
				ExpectError: regexp.MustCompile("compute resource .* is missing an Environment Browser\\. Check host, cluster, and vSphere license health of all associated resources and try again"),
			},
		},
	})
}

func TestAccResourceVSphereVirtualMachine_cloneFromTemplate(t *testing.T) {
	resource.Test(t, resource.TestCase{
		PreCheck: func() {
			testAccPreCheck(t)
			testAccResourceVSphereVirtualMachinePreCheck(t)
		},
		Providers:    testAccProviders,
		CheckDestroy: testAccResourceVSphereVirtualMachineCheckExists(false),
		Steps: []resource.TestStep{
			{
				Config: testAccResourceVSphereVirtualMachineConfigClone(),
				Check: resource.ComposeTestCheckFunc(
					testAccResourceVSphereVirtualMachineCheckExists(true),
					resource.TestCheckResourceAttr("vsphere_virtual_machine.vm", "default_ip_address", os.Getenv("VSPHERE_IPV4_ADDRESS")),
				),
			},
		},
	})
}

func TestAccResourceVSphereVirtualMachine_cloneNoGateway(t *testing.T) {
	resource.Test(t, resource.TestCase{
		PreCheck: func() {
			testAccPreCheck(t)
			testAccResourceVSphereVirtualMachinePreCheck(t)
		},
		Providers:    testAccProviders,
		CheckDestroy: testAccResourceVSphereVirtualMachineCheckExists(false),
		Steps: []resource.TestStep{
			{
				Config: testAccResourceVSphereVirtualMachineConfigCloneNoGateway(),
				Check: resource.ComposeTestCheckFunc(
					testAccResourceVSphereVirtualMachineCheckExists(true),
					resource.TestCheckResourceAttr("vsphere_virtual_machine.vm", "default_ip_address", os.Getenv("VSPHERE_IPV4_ADDRESS")),
					resource.TestCheckResourceAttrSet("vsphere_virtual_machine.vm", "guest_ip_addresses.#"),
				),
			},
		},
	})
}

func TestAccResourceVSphereVirtualMachine_cloneCustomizeForceNew(t *testing.T) {
	var state *terraform.State

	resource.Test(t, resource.TestCase{
		PreCheck: func() {
			testAccPreCheck(t)
			testAccResourceVSphereVirtualMachinePreCheck(t)
		},
		Providers:    testAccProviders,
		CheckDestroy: testAccResourceVSphereVirtualMachineCheckExists(false),
		Steps: []resource.TestStep{
			{
				Config: testAccResourceVSphereVirtualMachineConfigClone(),
				Check: resource.ComposeTestCheckFunc(
					copyState(&state),
					testAccResourceVSphereVirtualMachineCheckExists(true),
					resource.TestCheckResourceAttr("vsphere_virtual_machine.vm", "default_ip_address", os.Getenv("VSPHERE_IPV4_ADDRESS")),
				),
			},
			{
				Config: testAccResourceVSphereVirtualMachineConfigCloneDHCP(),
				Check: resource.ComposeTestCheckFunc(
					testAccResourceVSphereVirtualMachineCheckExists(true),
					func(s *terraform.State) error {
						oldID := state.RootModule().Resources["vsphere_virtual_machine.vm"].Primary.ID
						return testCheckResourceNotAttr("vsphere_virtual_machine.vm", "id", oldID)(s)
					},
				),
			},
		},
	})
}

func TestAccResourceVSphereVirtualMachine_cloneCustomizeForceNewWithDatastore(t *testing.T) {
	var state *terraform.State

	resource.Test(t, resource.TestCase{
		PreCheck: func() {
			testAccPreCheck(t)
			testAccResourceVSphereVirtualMachinePreCheck(t)
		},
		Providers:    testAccProviders,
		CheckDestroy: testAccResourceVSphereVirtualMachineCheckExists(false),
		Steps: []resource.TestStep{
			{
				Config: testAccResourceVSphereVirtualMachineConfigCloneParameterized(
					os.Getenv("VSPHERE_DATASTORE"),
					"terraform-test",
				),
				Check: resource.ComposeTestCheckFunc(
					copyState(&state),
					testAccResourceVSphereVirtualMachineCheckExists(true),
					testAccResourceVSphereVirtualMachineCheckHostname("terraform-test"),
					testAccResourceVSphereVirtualMachineCheckVmxDatastore(os.Getenv("VSPHERE_DATASTORE")),
					testAccResourceVSphereVirtualMachineCheckVmdkDatastore("terraform-test.vmdk", os.Getenv("VSPHERE_DATASTORE")),
				),
			},
			{
				Config: testAccResourceVSphereVirtualMachineConfigCloneParameterized(
					os.Getenv("VSPHERE_DATASTORE2"),
					"terraform-test-renamed",
				),
				Check: resource.ComposeTestCheckFunc(
					testAccResourceVSphereVirtualMachineCheckExists(true),
					testAccResourceVSphereVirtualMachineCheckHostname("terraform-test-renamed"),
					testAccResourceVSphereVirtualMachineCheckVmxDatastore(os.Getenv("VSPHERE_DATASTORE2")),
					testAccResourceVSphereVirtualMachineCheckVmdkDatastore("terraform-test.vmdk", os.Getenv("VSPHERE_DATASTORE2")),
					func(s *terraform.State) error {
						oldID := state.RootModule().Resources["vsphere_virtual_machine.vm"].Primary.ID
						return testCheckResourceNotAttr("vsphere_virtual_machine.vm", "id", oldID)(s)
					},
				),
			},
		},
	})
}

func TestAccResourceVSphereVirtualMachine_datastoreClusterClone(t *testing.T) {
	resource.Test(t, resource.TestCase{
		PreCheck: func() {
			testAccPreCheck(t)
			testAccResourceVSphereVirtualMachinePreCheck(t)
		},
		Providers:    testAccProviders,
		CheckDestroy: testAccResourceVSphereVirtualMachineCheckExists(false),
		Steps: []resource.TestStep{
			{
				Config: testAccResourceVSphereVirtualMachineConfigCloneDatastoreCluster(),
				Check: resource.ComposeTestCheckFunc(
					testAccResourceVSphereVirtualMachineCheckExists(true),
					resource.TestCheckResourceAttr("vsphere_virtual_machine.vm", "default_ip_address", os.Getenv("VSPHERE_IPV4_ADDRESS")),
				),
			},
		},
	})
}

func TestAccResourceVSphereVirtualMachine_cloneModifyDiskAndSCSITypeAtSameTime(t *testing.T) {
	var state *terraform.State

	resource.Test(t, resource.TestCase{
		PreCheck: func() {
			testAccPreCheck(t)
			testAccResourceVSphereVirtualMachinePreCheck(t)
		},
		Providers:    testAccProviders,
		CheckDestroy: testAccResourceVSphereVirtualMachineCheckExists(false),
		Steps: []resource.TestStep{
			{
				Config: testAccResourceVSphereVirtualMachineConfigCloneChangeDiskAndSCSI(),
				Check: resource.ComposeTestCheckFunc(
					copyStatePtr(&state),
					testAccResourceVSphereVirtualMachineCheckExists(true),
					func(s *terraform.State) error {
						oldSize, _ := strconv.Atoi(state.RootModule().Resources["data.vsphere_virtual_machine.template"].Primary.Attributes["disks.0.size"])
						newSize := oldSize * 2
						return resource.TestCheckResourceAttr("vsphere_virtual_machine.vm", "disk.0.size", strconv.Itoa(newSize))(s)
					},
					func(s *terraform.State) error {
						oldBus := state.RootModule().Resources["data.vsphere_virtual_machine.template"].Primary.Attributes["scsi_type"]
						var expected string
						if oldBus == virtualdevice.SubresourceControllerTypeParaVirtual {
							expected = virtualdevice.SubresourceControllerTypeLsiLogicSAS
						} else {
							expected = virtualdevice.SubresourceControllerTypeParaVirtual
						}
						return resource.TestCheckResourceAttr("vsphere_virtual_machine.vm", "scsi_type", expected)(s)
					},
				),
			},
		},
	})
}

func TestAccResourceVSphereVirtualMachine_cloneMultiNICFromSingleNICTemplate(t *testing.T) {
	resource.Test(t, resource.TestCase{
		PreCheck: func() {
			testAccPreCheck(t)
			testAccResourceVSphereVirtualMachinePreCheck(t)
		},
		Providers:    testAccProviders,
		CheckDestroy: testAccResourceVSphereVirtualMachineCheckExists(false),
		Steps: []resource.TestStep{
			{
				Config: testAccResourceVSphereVirtualMachineConfigCloneMultiNIC(),
				Check: resource.ComposeTestCheckFunc(
					testAccResourceVSphereVirtualMachineCheckExists(true),
					resource.TestCheckResourceAttr("vsphere_virtual_machine.vm", "default_ip_address", os.Getenv("VSPHERE_IPV4_ADDRESS")),
				),
			},
		},
	})
}

func TestAccResourceVSphereVirtualMachine_cloneWithDifferentTimezone(t *testing.T) {
	resource.Test(t, resource.TestCase{
		PreCheck: func() {
			testAccPreCheck(t)
			testAccResourceVSphereVirtualMachinePreCheck(t)
		},
		Providers:    testAccProviders,
		CheckDestroy: testAccResourceVSphereVirtualMachineCheckExists(false),
		Steps: []resource.TestStep{
			{
				Config: testAccResourceVSphereVirtualMachineConfigCloneTimeZone("America/Vancouver"),
				Check: resource.ComposeTestCheckFunc(
					testAccResourceVSphereVirtualMachineCheckExists(true),
				),
			},
		},
	})
}

func TestAccResourceVSphereVirtualMachine_cloneWithBadTimezone(t *testing.T) {
	resource.Test(t, resource.TestCase{
		PreCheck: func() {
			testAccPreCheck(t)
			testAccResourceVSphereVirtualMachinePreCheck(t)
		},
		Providers: testAccProviders,
		Steps: []resource.TestStep{
			{
				Config:      testAccResourceVSphereVirtualMachineConfigCloneTimeZone("Pacific Standard Time"),
				ExpectError: regexp.MustCompile("must be similar to America/Los_Angeles or other Linux/Unix TZ format"),
				PlanOnly:    true,
			},
			{
				Config: testAccResourceVSphereEmpty,
				Check:  resource.ComposeTestCheckFunc(),
			},
		},
	})
}

func TestAccResourceVSphereVirtualMachine_cloneWithBadEagerlyScrubWithLinkedClone(t *testing.T) {
	resource.Test(t, resource.TestCase{
		PreCheck: func() {
			testAccPreCheck(t)
			testAccResourceVSphereVirtualMachinePreCheck(t)
		},
		Providers: testAccProviders,
		Steps: []resource.TestStep{
			{
				Config:      testAccResourceVSphereVirtualMachineConfigBadEager(),
				ExpectError: regexp.MustCompile("must have same value for eagerly_scrub as source when using linked_clone"),
				PlanOnly:    true,
			},
			{
				Config: testAccResourceVSphereEmpty,
				Check:  resource.ComposeTestCheckFunc(),
			},
		},
	})
}

func TestAccResourceVSphereVirtualMachine_cloneWithBadThinProvisionedWithLinkedClone(t *testing.T) {
	resource.Test(t, resource.TestCase{
		PreCheck: func() {
			testAccPreCheck(t)
			testAccResourceVSphereVirtualMachinePreCheck(t)
		},
		Providers: testAccProviders,
		Steps: []resource.TestStep{
			{
				Config:      testAccResourceVSphereVirtualMachineConfigBadThin(),
				ExpectError: regexp.MustCompile("must have same value for thin_provisioned as source when using linked_clone"),
				PlanOnly:    true,
			},
			{
				Config: testAccResourceVSphereEmpty,
				Check:  resource.ComposeTestCheckFunc(),
			},
		},
	})
}

func TestAccResourceVSphereVirtualMachine_cloneWithBadSizeWithLinkedClone(t *testing.T) {
	resource.Test(t, resource.TestCase{
		PreCheck: func() {
			testAccPreCheck(t)
			testAccResourceVSphereVirtualMachinePreCheck(t)
		},
		Providers: testAccProviders,
		Steps: []resource.TestStep{
			{
				Config:      testAccResourceVSphereVirtualMachineConfigBadSizeLinked(),
				ExpectError: regexp.MustCompile("must be the exact size of source when using linked_clone"),
				PlanOnly:    true,
			},
			{
				Config: testAccResourceVSphereEmpty,
				Check:  resource.ComposeTestCheckFunc(),
			},
		},
	})
}

func TestAccResourceVSphereVirtualMachine_cloneWithBadSizeWithoutLinkedClone(t *testing.T) {
	resource.Test(t, resource.TestCase{
		PreCheck: func() {
			testAccPreCheck(t)
			testAccResourceVSphereVirtualMachinePreCheck(t)
		},
		Providers: testAccProviders,
		Steps: []resource.TestStep{
			{
				Config:      testAccResourceVSphereVirtualMachineConfigBadSizeUnlinked(),
				ExpectError: regexp.MustCompile("must be at least the same size of source when cloning"),
				PlanOnly:    true,
			},
			{
				Config: testAccResourceVSphereEmpty,
				Check:  resource.ComposeTestCheckFunc(),
			},
		},
	})
}

func TestAccResourceVSphereVirtualMachine_cloneUnsupportedVAppPropertiesOnCreate(t *testing.T) {
	resource.Test(t, resource.TestCase{
		PreCheck: func() {
			testAccPreCheck(t)
			testAccResourceVSphereVirtualMachinePreCheck(t)
		},
		Providers: testAccProviders,
		Steps: []resource.TestStep{
			{
				Config:      testAccResourceVSphereVirtualMachineConfigCloneBadVAppSettings(),
				ExpectError: regexp.MustCompile("this VM lacks a vApp configuration and cannot have vApp properties set on it"),
			},
		},
	})
}

func TestAccResourceVSphereVirtualMachine_cloneUnsupportedVAppPropertiesOnUpdate(t *testing.T) {
	resource.Test(t, resource.TestCase{
		PreCheck: func() {
			testAccPreCheck(t)
			testAccResourceVSphereVirtualMachinePreCheck(t)
		},
		Providers:    testAccProviders,
		CheckDestroy: testAccResourceVSphereVirtualMachineCheckExists(false),
		Steps: []resource.TestStep{
			{
				Config: testAccResourceVSphereVirtualMachineConfigClone(),
				Check: resource.ComposeTestCheckFunc(
					testAccResourceVSphereVirtualMachineCheckExists(true),
				),
			},
			{
				Config:      testAccResourceVSphereVirtualMachineConfigCloneBadVAppSettings(),
				ExpectError: regexp.MustCompile("this VM lacks a vApp configuration and cannot have vApp properties set on it"),
			},
		},
	})
}

func TestAccResourceVSphereVirtualMachine_cloneIntoEmptyCluster(t *testing.T) {
	resource.Test(t, resource.TestCase{
		PreCheck: func() {
			testAccPreCheck(t)
			testAccResourceVSphereVirtualMachinePreCheck(t)
		},
		Providers: testAccProviders,
		Steps: []resource.TestStep{
			{
				Config:      testAccResourceVSphereVirtualMachineConfigCloneEmptyCluster(),
				ExpectError: regexp.MustCompile("compute resource .* is missing an Environment Browser\\. Check host, cluster, and vSphere license health of all associated resources and try again"),
				PlanOnly:    true,
			},
			{
				Config: testAccResourceVSphereEmpty,
				Check:  resource.ComposeTestCheckFunc(),
			},
		},
	})
}

func TestAccResourceVSphereVirtualMachine_cloneWithDifferentHostname(t *testing.T) {
	resource.Test(t, resource.TestCase{
		PreCheck: func() {
			testAccPreCheck(t)
			testAccResourceVSphereVirtualMachinePreCheck(t)
		},
		Providers:    testAccProviders,
		CheckDestroy: testAccResourceVSphereVirtualMachineCheckExists(false),
		Steps: []resource.TestStep{
			{
				Config: testAccResourceVSphereVirtualMachineConfigCloneHostname(),
				Check: resource.ComposeTestCheckFunc(
					testAccResourceVSphereVirtualMachineCheckExists(true),
					testAccResourceVSphereVirtualMachineCheckHostname("terraform-test-renamed"),
				),
			},
		},
	})
}

func TestAccResourceVSphereVirtualMachine_cloneWithExtraDisks(t *testing.T) {
	resource.Test(t, resource.TestCase{
		PreCheck: func() {
			testAccPreCheck(t)
			testAccResourceVSphereVirtualMachinePreCheck(t)
		},
		Providers:    testAccProviders,
		CheckDestroy: testAccResourceVSphereVirtualMachineCheckExists(false),
		Steps: []resource.TestStep{
			{
				Config: testAccResourceVSphereVirtualMachineConfigCloneExtraDisks(),
				Check: resource.ComposeTestCheckFunc(
					testAccResourceVSphereVirtualMachineCheckExists(true),
					testAccResourceVSphereVirtualMachineCheckExtraDisks(),
				),
			},
		},
	})
}

func TestAccResourceVSphereVirtualMachine_cloneWithCdrom(t *testing.T) {
	resource.Test(t, resource.TestCase{
		PreCheck: func() {
			testAccPreCheck(t)
			testAccResourceVSphereVirtualMachinePreCheck(t)
		},
		Providers:    testAccProviders,
		CheckDestroy: testAccResourceVSphereVirtualMachineCheckExists(false),
		Steps: []resource.TestStep{
			{
				Config: testAccResourceVSphereVirtualMachineConfigCloneWithCdrom(),
				Check: resource.ComposeTestCheckFunc(
					testAccResourceVSphereVirtualMachineCheckExists(true),
					testAccResourceVSphereVirtualMachineCheckIsoCdrom(),
				),
			},
		},
	})
}

func TestAccResourceVSphereVirtualMachine_cloneWithVAppProperties(t *testing.T) {
	resource.Test(t, resource.TestCase{
		PreCheck: func() {
			testAccPreCheck(t)
			testAccResourceVSphereVirtualMachinePreCheck(t)
		},
		Providers:    testAccProviders,
		CheckDestroy: testAccResourceVSphereVirtualMachineCheckExists(false),
		Steps: []resource.TestStep{
			{
				Config: testAccResourceVSphereVirtualMachineConfigCloneWithVAppProperties(),
				Check: resource.ComposeTestCheckFunc(
					testAccResourceVSphereVirtualMachineCheckExists(true),
					testAccResourceVSphereVirtualMachineCheckVAppConfigKey("guestinfo.hostname", "terraform-test.test.internal"),
					testAccResourceVSphereVirtualMachineCheckVAppConfigKey("guestinfo.dns.server.0", os.Getenv("VSPHERE_DNS")),
				),
			},
			{
				Config: testAccResourceVSphereVirtualMachineConfigCloneUpdatingVAppProperties(),
				Check: resource.ComposeTestCheckFunc(
					testAccResourceVSphereVirtualMachineCheckExists(true),
					testAccResourceVSphereVirtualMachineCheckVAppConfigKey("guestinfo.hostname", "terraform-test.test.internal"),
					testAccResourceVSphereVirtualMachineCheckVAppConfigKey("guestinfo.dns.server.0", os.Getenv("VSPHERE_DNS")),
					testAccResourceVSphereVirtualMachineCheckVAppConfigKey("guestinfo.dns.server.1", "8.8.8.8"),
				),
			},
			{
				Config: testAccResourceVSphereVirtualMachineConfigCloneWithVAppProperties(),
				Check: resource.ComposeTestCheckFunc(
					testAccResourceVSphereVirtualMachineCheckExists(true),
					testAccResourceVSphereVirtualMachineCheckVAppConfigKey("guestinfo.hostname", "terraform-test.test.internal"),
					testAccResourceVSphereVirtualMachineCheckVAppConfigKey("guestinfo.dns.server.0", os.Getenv("VSPHERE_DNS")),
					testAccResourceVSphereVirtualMachineCheckVAppConfigKey("guestinfo.dns.server.1", ""),
				),
			},
		},
	})
}

func TestAccResourceVSphereVirtualMachine_cloneWithBadVAppPropertyOnCreate(t *testing.T) {
	resource.Test(t, resource.TestCase{
		PreCheck: func() {
			testAccPreCheck(t)
			testAccResourceVSphereVirtualMachinePreCheck(t)
		},
		Providers: testAccProviders,
		Steps: []resource.TestStep{
			{
				Config:      testAccResourceVSphereVirtualMachineConfigCloneVAppPropertiesBadKey(),
				ExpectError: regexp.MustCompile(regexp.QuoteMeta("unsupported vApp properties in vapp.properties: [foo]")),
			},
			{
				Config: testAccResourceVSphereEmpty,
				Check:  resource.ComposeTestCheckFunc(),
			},
		},
	})
}

func TestAccResourceVSphereVirtualMachine_cloneWithBadVAppPropertyOnUpdate(t *testing.T) {
	resource.Test(t, resource.TestCase{
		PreCheck: func() {
			testAccPreCheck(t)
			testAccResourceVSphereVirtualMachinePreCheck(t)
		},
		Providers:    testAccProviders,
		CheckDestroy: testAccResourceVSphereVirtualMachineCheckExists(false),
		Steps: []resource.TestStep{
			{
				Config: testAccResourceVSphereVirtualMachineConfigCloneWithVAppProperties(),
				Check: resource.ComposeTestCheckFunc(
					testAccResourceVSphereVirtualMachineCheckExists(true),
					testAccResourceVSphereVirtualMachineCheckVAppConfigKey("guestinfo.hostname", "terraform-test.test.internal"),
					testAccResourceVSphereVirtualMachineCheckVAppConfigKey("guestinfo.dns.server.0", os.Getenv("VSPHERE_DNS")),
				),
			},
			{
				Config:      testAccResourceVSphereVirtualMachineConfigCloneVAppPropertiesBadKey(),
				ExpectError: regexp.MustCompile(regexp.QuoteMeta("unsupported vApp properties in vapp.properties: [foo]")),
			},
		},
	})
}

func TestAccResourceVSphereVirtualMachine_cpuHotAdd(t *testing.T) {
	resource.Test(t, resource.TestCase{
		PreCheck: func() {
			testAccPreCheck(t)
			testAccResourceVSphereVirtualMachinePreCheck(t)
		},
		Providers:    testAccProviders,
		CheckDestroy: testAccResourceVSphereVirtualMachineCheckExists(false),
		Steps: []resource.TestStep{
			{
				// Starting config
				Config: testAccResourceVSphereVirtualMachineConfigWithHotAdd(2, 2048, true, false, true),
				Check: resource.ComposeTestCheckFunc(
					testAccResourceVSphereVirtualMachineCheckExists(true),
					testAccResourceVSphereVirtualMachineCheckCPUMem(2, 2048),
				),
			},
			{
				// Add CPU w/hot-add
				Config: testAccResourceVSphereVirtualMachineConfigWithHotAdd(4, 2048, true, false, true),
				Check: resource.ComposeTestCheckFunc(
					testAccResourceVSphereVirtualMachineCheckExists(true),
					testAccResourceVSphereVirtualMachineCheckCPUMem(4, 2048),
					testAccResourceVSphereVirtualMachineCheckPowerOffEvent(false),
				),
			},
		},
	})
}

func TestAccResourceVSphereVirtualMachine_memoryHotAdd(t *testing.T) {
	resource.Test(t, resource.TestCase{
		PreCheck: func() {
			testAccPreCheck(t)
			testAccResourceVSphereVirtualMachinePreCheck(t)
		},
		Providers:    testAccProviders,
		CheckDestroy: testAccResourceVSphereVirtualMachineCheckExists(false),
		Steps: []resource.TestStep{
			{
				// Starting config
				Config: testAccResourceVSphereVirtualMachineConfigWithHotAdd(2, 2048, true, false, true),
				Check: resource.ComposeTestCheckFunc(
					testAccResourceVSphereVirtualMachineCheckExists(true),
					testAccResourceVSphereVirtualMachineCheckCPUMem(2, 2048),
				),
			},
			{
				// Add memory with hot-add
				Config: testAccResourceVSphereVirtualMachineConfigWithHotAdd(2, 3072, true, false, true),
				Check: resource.ComposeTestCheckFunc(
					testAccResourceVSphereVirtualMachineCheckExists(true),
					testAccResourceVSphereVirtualMachineCheckCPUMem(2, 3072),
					testAccResourceVSphereVirtualMachineCheckPowerOffEvent(false),
				),
			},
		},
	})
}

func TestAccResourceVSphereVirtualMachine_dualStackIPv4AndIPv6(t *testing.T) {
	resource.Test(t, resource.TestCase{
		PreCheck: func() {
			testAccPreCheck(t)
			testAccResourceVSphereVirtualMachinePreCheck(t)
		},
		Providers:    testAccProviders,
		CheckDestroy: testAccResourceVSphereVirtualMachineCheckExists(false),
		Steps: []resource.TestStep{
			{
				Config: testAccResourceVSphereVirtualMachineConfigDualStack(),
				Check: resource.ComposeTestCheckFunc(
					testAccResourceVSphereVirtualMachineCheckExists(true),
					testAccResourceVSphereVirtualMachineCheckNet("fd00::2", "32", "fd00::1"),
					testAccResourceVSphereVirtualMachineCheckNet(
						os.Getenv("VSPHERE_IPV4_ADDRESS"),
						os.Getenv("VSPHERE_IPV4_PREFIX"),
						os.Getenv("VSPHERE_IPV4_GATEWAY"),
					),
					resource.TestCheckResourceAttr("vsphere_virtual_machine.vm", "default_ip_address", os.Getenv("VSPHERE_IPV4_ADDRESS")),
				),
			},
		},
	})
}

func TestAccResourceVSphereVirtualMachine_IPv6Only(t *testing.T) {
	resource.Test(t, resource.TestCase{
		PreCheck: func() {
			testAccPreCheck(t)
			testAccResourceVSphereVirtualMachinePreCheck(t)
		},
		Providers:    testAccProviders,
		CheckDestroy: testAccResourceVSphereVirtualMachineCheckExists(false),
		Steps: []resource.TestStep{
			{
				Config: testAccResourceVSphereVirtualMachineConfigIPv6Only(),
				Check: resource.ComposeTestCheckFunc(
					testAccResourceVSphereVirtualMachineCheckExists(true),
					testAccResourceVSphereVirtualMachineCheckNet("fd00::2", "32", "fd00::1"),
					resource.TestCheckResourceAttr("vsphere_virtual_machine.vm", "default_ip_address", "fd00::2"),
				),
			},
		},
	})
}

func TestAccResourceVSphereVirtualMachine_windowsTemplateCustomizationEventsAndProperIP(t *testing.T) {
	var state *terraform.State

	resource.Test(t, resource.TestCase{
		PreCheck: func() {
			testAccPreCheck(t)
			testAccResourceVSphereVirtualMachinePreCheck(t)
		},
		Providers:    testAccProviders,
		CheckDestroy: testAccResourceVSphereVirtualMachineCheckExists(false),
		Steps: []resource.TestStep{
			{
				Config: testAccResourceVSphereVirtualMachineConfigWindows(),
				Check: resource.ComposeTestCheckFunc(
					copyStatePtr(&state),
					testAccResourceVSphereVirtualMachineCheckExists(true),
					testAccResourceVSphereVirtualMachineCheckCustomizationSucceeded(),
					testAccResourceVSphereVirtualMachineCheckNet(
						os.Getenv("VSPHERE_IPV4_ADDRESS"),
						os.Getenv("VSPHERE_IPV4_PREFIX"),
						os.Getenv("VSPHERE_IPV4_GATEWAY"),
					),
				),
			},
		},
	})
}

func TestAccResourceVSphereVirtualMachine_hostVMotion(t *testing.T) {
	resource.Test(t, resource.TestCase{
		PreCheck: func() {
			testAccPreCheck(t)
			testAccResourceVSphereVirtualMachinePreCheck(t)
		},
		Providers:    testAccProviders,
		CheckDestroy: testAccResourceVSphereVirtualMachineCheckExists(false),
		Steps: []resource.TestStep{
			{
				Config: testAccResourceVSphereVirtualMachineConfigHostVMotion(os.Getenv("VSPHERE_ESXI_HOST")),
				Check: resource.ComposeTestCheckFunc(
					testAccResourceVSphereVirtualMachineCheckExists(true),
					testAccResourceVSphereVirtualMachineCheckHost(os.Getenv("VSPHERE_ESXI_HOST")),
				),
			},
			{
				Config: testAccResourceVSphereVirtualMachineConfigHostVMotion(os.Getenv("VSPHERE_ESXI_HOST2")),
				Check: resource.ComposeTestCheckFunc(
					testAccResourceVSphereVirtualMachineCheckExists(true),
					testAccResourceVSphereVirtualMachineCheckHost(os.Getenv("VSPHERE_ESXI_HOST2")),
				),
			},
		},
	})
}

func TestAccResourceVSphereVirtualMachine_resourcePoolVMotion(t *testing.T) {
	resource.Test(t, resource.TestCase{
		PreCheck: func() {
			testAccPreCheck(t)
			testAccResourceVSphereVirtualMachinePreCheck(t)
		},
		Providers:    testAccProviders,
		CheckDestroy: testAccResourceVSphereVirtualMachineCheckExists(false),
		Steps: []resource.TestStep{
			{
				Config: testAccResourceVSphereVirtualMachineConfigResourcePoolVMotion(os.Getenv("VSPHERE_RESOURCE_POOL")),
				Check: resource.ComposeTestCheckFunc(
					testAccResourceVSphereVirtualMachineCheckExists(true),
					testAccResourceVSphereVirtualMachineCheckResourcePool(os.Getenv("VSPHERE_RESOURCE_POOL")),
				),
			},
			{
				Config: testAccResourceVSphereVirtualMachineConfigResourcePoolVMotion(fmt.Sprintf("%s/Resources", os.Getenv("VSPHERE_CLUSTER"))),
				Check: resource.ComposeTestCheckFunc(
					testAccResourceVSphereVirtualMachineCheckExists(true),
					testAccResourceVSphereVirtualMachineCheckResourcePool(fmt.Sprintf("%s/Resources", os.Getenv("VSPHERE_CLUSTER"))),
				),
			},
		},
	})
}

func TestAccResourceVSphereVirtualMachine_storageVMotionGlobalSetting(t *testing.T) {
	resource.Test(t, resource.TestCase{
		PreCheck: func() {
			testAccPreCheck(t)
			testAccResourceVSphereVirtualMachinePreCheck(t)
		},
		Providers:    testAccProviders,
		CheckDestroy: testAccResourceVSphereVirtualMachineCheckExists(false),
		Steps: []resource.TestStep{
			{
				Config: testAccResourceVSphereVirtualMachineConfigStorageVMotionGlobal(os.Getenv("VSPHERE_DATASTORE")),
				Check: resource.ComposeTestCheckFunc(
					testAccResourceVSphereVirtualMachineCheckExists(true),
					testAccResourceVSphereVirtualMachineCheckVmxDatastore(os.Getenv("VSPHERE_DATASTORE")),
					testAccResourceVSphereVirtualMachineCheckVmdkDatastore("terraform-test.vmdk", os.Getenv("VSPHERE_DATASTORE")),
				),
			},
			{
				Config: testAccResourceVSphereVirtualMachineConfigStorageVMotionGlobal(os.Getenv("VSPHERE_DATASTORE2")),
				Check: resource.ComposeTestCheckFunc(
					testAccResourceVSphereVirtualMachineCheckExists(true),
					testAccResourceVSphereVirtualMachineCheckVmxDatastore(os.Getenv("VSPHERE_DATASTORE2")),
					testAccResourceVSphereVirtualMachineCheckVmdkDatastore("terraform-test.vmdk", os.Getenv("VSPHERE_DATASTORE2")),
				),
			},
		},
	})
}

func TestAccResourceVSphereVirtualMachine_storageVMotionSingleDisk(t *testing.T) {
	resource.Test(t, resource.TestCase{
		PreCheck: func() {
			testAccPreCheck(t)
			testAccResourceVSphereVirtualMachinePreCheck(t)
		},
		Providers:    testAccProviders,
		CheckDestroy: testAccResourceVSphereVirtualMachineCheckExists(false),
		Steps: []resource.TestStep{
			{
				Config: testAccResourceVSphereVirtualMachineConfigStorageVMotionSingleDisk(os.Getenv("VSPHERE_DATASTORE")),
				Check: resource.ComposeTestCheckFunc(
					testAccResourceVSphereVirtualMachineCheckExists(true),
					testAccResourceVSphereVirtualMachineCheckVmxDatastore(os.Getenv("VSPHERE_DATASTORE")),
					testAccResourceVSphereVirtualMachineCheckVmdkDatastore("terraform-test.vmdk", os.Getenv("VSPHERE_DATASTORE")),
					testAccResourceVSphereVirtualMachineCheckVmdkDatastore("terraform-test_1.vmdk", os.Getenv("VSPHERE_DATASTORE")),
				),
			},
			{
				Config: testAccResourceVSphereVirtualMachineConfigStorageVMotionSingleDisk(os.Getenv("VSPHERE_DATASTORE2")),
				Check: resource.ComposeTestCheckFunc(
					testAccResourceVSphereVirtualMachineCheckExists(true),
					testAccResourceVSphereVirtualMachineCheckVmxDatastore(os.Getenv("VSPHERE_DATASTORE")),
					testAccResourceVSphereVirtualMachineCheckVmdkDatastore("terraform-test.vmdk", os.Getenv("VSPHERE_DATASTORE")),
					testAccResourceVSphereVirtualMachineCheckVmdkDatastore("terraform-test_1.vmdk", os.Getenv("VSPHERE_DATASTORE2")),
				),
			},
		},
	})
}

func TestAccResourceVSphereVirtualMachine_storageVMotionPinDatastore(t *testing.T) {
	resource.Test(t, resource.TestCase{
		PreCheck: func() {
			testAccPreCheck(t)
			testAccResourceVSphereVirtualMachinePreCheck(t)
		},
		Providers:    testAccProviders,
		CheckDestroy: testAccResourceVSphereVirtualMachineCheckExists(false),
		Steps: []resource.TestStep{
			{
				Config: testAccResourceVSphereVirtualMachineConfigStorageVMotionPinDatastore(os.Getenv("VSPHERE_DATASTORE")),
				Check: resource.ComposeTestCheckFunc(
					testAccResourceVSphereVirtualMachineCheckExists(true),
					testAccResourceVSphereVirtualMachineCheckVmxDatastore(os.Getenv("VSPHERE_DATASTORE")),
					testAccResourceVSphereVirtualMachineCheckVmdkDatastore("terraform-test.vmdk", os.Getenv("VSPHERE_DATASTORE")),
					testAccResourceVSphereVirtualMachineCheckVmdkDatastore("terraform-test_1.vmdk", os.Getenv("VSPHERE_DATASTORE")),
				),
			},
			{
				Config: testAccResourceVSphereVirtualMachineConfigStorageVMotionPinDatastore(os.Getenv("VSPHERE_DATASTORE2")),
				Check: resource.ComposeTestCheckFunc(
					testAccResourceVSphereVirtualMachineCheckExists(true),
					testAccResourceVSphereVirtualMachineCheckVmxDatastore(os.Getenv("VSPHERE_DATASTORE2")),
					testAccResourceVSphereVirtualMachineCheckVmdkDatastore("terraform-test.vmdk", os.Getenv("VSPHERE_DATASTORE2")),
					testAccResourceVSphereVirtualMachineCheckVmdkDatastore("terraform-test_1.vmdk", os.Getenv("VSPHERE_DATASTORE")),
				),
			},
		},
	})
}

func TestAccResourceVSphereVirtualMachine_storageVMotionRenamedVirtualMachine(t *testing.T) {
	resource.Test(t, resource.TestCase{
		PreCheck: func() {
			testAccPreCheck(t)
			testAccResourceVSphereVirtualMachinePreCheck(t)
		},
		Providers:    testAccProviders,
		CheckDestroy: testAccResourceVSphereVirtualMachineCheckExists(false),
		Steps: []resource.TestStep{
			{
				Config: testAccResourceVSphereVirtualMachineConfigStorageVMotionRename("terraform-test", os.Getenv("VSPHERE_DATASTORE")),
				Check: resource.ComposeTestCheckFunc(
					testAccResourceVSphereVirtualMachineCheckExists(true),
					testAccResourceVSphereVirtualMachineCheckVmxDatastore(os.Getenv("VSPHERE_DATASTORE")),
					testAccResourceVSphereVirtualMachineCheckVmdkDatastore("terraform-test.vmdk", os.Getenv("VSPHERE_DATASTORE")),
				),
			},
			{
				Config: testAccResourceVSphereVirtualMachineConfigStorageVMotionRename("foobar-test", os.Getenv("VSPHERE_DATASTORE")),
				Check: resource.ComposeTestCheckFunc(
					testAccResourceVSphereVirtualMachineCheckExists(true),
					testAccResourceVSphereVirtualMachineCheckVmxDatastore(os.Getenv("VSPHERE_DATASTORE")),
					testAccResourceVSphereVirtualMachineCheckVmdkDatastore("terraform-test.vmdk", os.Getenv("VSPHERE_DATASTORE")),
				),
			},
			{
				Config: testAccResourceVSphereVirtualMachineConfigStorageVMotionRename("foobar-test", os.Getenv("VSPHERE_DATASTORE2")),
				Check: resource.ComposeTestCheckFunc(
					testAccResourceVSphereVirtualMachineCheckExists(true),
					testAccResourceVSphereVirtualMachineCheckVmxDatastore(os.Getenv("VSPHERE_DATASTORE2")),
					testAccResourceVSphereVirtualMachineCheckVmdkDatastore("foobar-test.vmdk", os.Getenv("VSPHERE_DATASTORE2")),
				),
			},
		},
	})
}

func TestAccResourceVSphereVirtualMachine_storageVMotionLinkedClones(t *testing.T) {
	var state *terraform.State

	resource.Test(t, resource.TestCase{
		PreCheck: func() {
			testAccPreCheck(t)
			testAccResourceVSphereVirtualMachinePreCheck(t)
		},
		Providers:    testAccProviders,
		CheckDestroy: testAccResourceVSphereVirtualMachineCheckExists(false),
		Steps: []resource.TestStep{
			{
				Config: testAccResourceVSphereVirtualMachineConfigStorageVMotionLinkedClone(os.Getenv("VSPHERE_DATASTORE")),
				Check: resource.ComposeTestCheckFunc(
					testAccResourceVSphereVirtualMachineCheckExists(true),
					testAccResourceVSphereVirtualMachineCheckVmxDatastore(os.Getenv("VSPHERE_DATASTORE")),
					testAccResourceVSphereVirtualMachineCheckVmdkDatastore("terraform-test.vmdk", os.Getenv("VSPHERE_DATASTORE")),
				),
			},
			{
				Config: testAccResourceVSphereVirtualMachineConfigStorageVMotionLinkedClone(os.Getenv("VSPHERE_DATASTORE2")),
				Check: resource.ComposeTestCheckFunc(
					copyStatePtr(&state),
					testAccResourceVSphereVirtualMachineCheckExists(true),
					testAccResourceVSphereVirtualMachineCheckVmxDatastore(os.Getenv("VSPHERE_DATASTORE2")),
					func(s *terraform.State) error {
						filename := path.Base(state.RootModule().Resources["vsphere_virtual_machine.vm"].Primary.Attributes["disk.0.path"])
						return testAccResourceVSphereVirtualMachineCheckVmdkDatastore(filename, os.Getenv("VSPHERE_DATASTORE2"))(s)
					},
				),
			},
		},
	})
}

func TestAccResourceVSphereVirtualMachine_storageVMotionBlockExternallyAttachedDisks(t *testing.T) {
	resource.Test(t, resource.TestCase{
		PreCheck: func() {
			testAccPreCheck(t)
			testAccResourceVSphereVirtualMachinePreCheck(t)
		},
		Providers:    testAccProviders,
		CheckDestroy: testAccResourceVSphereVirtualMachineCheckExists(false),
		Steps: []resource.TestStep{
			{
				Config: testAccResourceVSphereVirtualMachineConfigStorageVMotionAttachedDisk(os.Getenv("VSPHERE_DATASTORE")),
				Check: resource.ComposeTestCheckFunc(
					testAccResourceVSphereVirtualMachineCheckExists(true),
					testAccResourceVSphereVirtualMachineCheckVmxDatastore(os.Getenv("VSPHERE_DATASTORE")),
					testAccResourceVSphereVirtualMachineCheckVmdkDatastore("terraform-test.vmdk", os.Getenv("VSPHERE_DATASTORE")),
				),
			},
			{
				Config: testAccResourceVSphereVirtualMachineConfigStorageVMotionAttachedDisk(os.Getenv("VSPHERE_DATASTORE2")),
				ExpectError: regexp.MustCompile(regexp.QuoteMeta(
					fmt.Sprintf("externally attached disk %q cannot be migrated", testAccResourceVSphereVirtualMachineDiskNameExtraVmdk),
				)),
			},
		},
	})
}

func TestAccResourceVSphereVirtualMachine_storageVMotionDatastoreCluster(t *testing.T) {
	resource.Test(t, resource.TestCase{
		PreCheck: func() {
			testAccPreCheck(t)
			testAccResourceVSphereVirtualMachinePreCheck(t)
		},
		Providers:    testAccProviders,
		CheckDestroy: testAccResourceVSphereVirtualMachineCheckExists(false),
		Steps: []resource.TestStep{
			{
				Config: testAccResourceVSphereVirtualMachineConfigStorageVMotionDatastoreCluster(
					testAccResourceVSphereVirtualMachineDatastoreCluster,
				),
				Check: resource.ComposeTestCheckFunc(
					testAccResourceVSphereVirtualMachineCheckExists(true),
					testAccResourceVSphereVirtualMachineCheckVmxDatastoreCluster(
						testAccResourceVSphereVirtualMachineDatastoreCluster,
					),
					testAccResourceVSphereVirtualMachineCheckVmdkDatastoreCluster(
						"terraform-test.vmdk",
						testAccResourceVSphereVirtualMachineDatastoreCluster,
					),
				),
			},
			{
				Config: testAccResourceVSphereVirtualMachineConfigStorageVMotionDatastoreCluster(
					testAccResourceVSphereVirtualMachineDatastoreClusterAlt,
				),
				Check: resource.ComposeTestCheckFunc(
					testAccResourceVSphereVirtualMachineCheckExists(true),
					testAccResourceVSphereVirtualMachineCheckVmxDatastoreCluster(
						testAccResourceVSphereVirtualMachineDatastoreClusterAlt,
					),
					testAccResourceVSphereVirtualMachineCheckVmdkDatastoreCluster(
						"terraform-test.vmdk",
						testAccResourceVSphereVirtualMachineDatastoreClusterAlt,
					),
				),
			},
		},
	})
}

func TestAccResourceVSphereVirtualMachine_hostVMotionDatastoreCluster(t *testing.T) {
	resource.Test(t, resource.TestCase{
		PreCheck: func() {
			testAccPreCheck(t)
			testAccResourceVSphereVirtualMachinePreCheck(t)
		},
		Providers:    testAccProviders,
		CheckDestroy: testAccResourceVSphereVirtualMachineCheckExists(false),
		Steps: []resource.TestStep{
			{
				Config: testAccResourceVSphereVirtualMachineConfigHostVMotionDatastoreCluster(os.Getenv("VSPHERE_ESXI_HOST")),
				Check: resource.ComposeTestCheckFunc(
					testAccResourceVSphereVirtualMachineCheckExists(true),
					testAccResourceVSphereVirtualMachineCheckHost(os.Getenv("VSPHERE_ESXI_HOST")),
				),
			},
			{
				Config: testAccResourceVSphereVirtualMachineConfigHostVMotionDatastoreCluster(os.Getenv("VSPHERE_ESXI_HOST2")),
				Check: resource.ComposeTestCheckFunc(
					testAccResourceVSphereVirtualMachineCheckExists(true),
					testAccResourceVSphereVirtualMachineCheckHost(os.Getenv("VSPHERE_ESXI_HOST2")),
				),
			},
		},
	})
}

func TestAccResourceVSphereVirtualMachine_storageVMotionDatastoreClusterSingleDisk(t *testing.T) {
	resource.Test(t, resource.TestCase{
		PreCheck: func() {
			testAccPreCheck(t)
			testAccResourceVSphereVirtualMachinePreCheck(t)
		},
		Providers:    testAccProviders,
		CheckDestroy: testAccResourceVSphereVirtualMachineCheckExists(false),
		Steps: []resource.TestStep{
			{
				Config: testAccResourceVSphereVirtualMachineConfigStorageVMotionDatastoreClusterSingleDiskStep0(),
				Check: resource.ComposeTestCheckFunc(
					testAccResourceVSphereVirtualMachineCheckExists(true),
					testAccResourceVSphereVirtualMachineCheckVmxDatastoreCluster(
						testAccResourceVSphereVirtualMachineDatastoreCluster,
					),
					testAccResourceVSphereVirtualMachineCheckVmdkDatastoreCluster(
						"terraform-test.vmdk",
						testAccResourceVSphereVirtualMachineDatastoreCluster,
					),
					testAccResourceVSphereVirtualMachineCheckVmdkDatastoreCluster(
						"terraform-test_1.vmdk",
						testAccResourceVSphereVirtualMachineDatastoreCluster,
					),
				),
			},
			{
				Config: testAccResourceVSphereVirtualMachineConfigStorageVMotionDatastoreClusterSingleDiskStep1(
					os.Getenv("VSPHERE_DATASTORE"),
				),
				Check: resource.ComposeTestCheckFunc(
					testAccResourceVSphereVirtualMachineCheckExists(true),
					testAccResourceVSphereVirtualMachineCheckVmxDatastoreCluster(
						testAccResourceVSphereVirtualMachineDatastoreCluster,
					),
					testAccResourceVSphereVirtualMachineCheckVmdkDatastoreCluster(
						"terraform-test.vmdk",
						testAccResourceVSphereVirtualMachineDatastoreCluster,
					),
					testAccResourceVSphereVirtualMachineCheckVmdkDatastore("terraform-test_1.vmdk", os.Getenv("VSPHERE_DATASTORE")),
				),
			},
			{
				Config: testAccResourceVSphereVirtualMachineConfigStorageVMotionDatastoreClusterSingleDiskStep0(),
				Check: resource.ComposeTestCheckFunc(
					testAccResourceVSphereVirtualMachineCheckExists(true),
					testAccResourceVSphereVirtualMachineCheckVmxDatastoreCluster(
						testAccResourceVSphereVirtualMachineDatastoreCluster,
					),
					testAccResourceVSphereVirtualMachineCheckVmdkDatastoreCluster(
						"terraform-test.vmdk",
						testAccResourceVSphereVirtualMachineDatastoreCluster,
					),
					testAccResourceVSphereVirtualMachineCheckVmdkDatastoreCluster(
						"terraform-test_1.vmdk",
						testAccResourceVSphereVirtualMachineDatastoreCluster,
					),
				),
			},
		},
	})
}

func TestAccResourceVSphereVirtualMachine_singleCustomAttribute(t *testing.T) {
	resource.Test(t, resource.TestCase{
		PreCheck: func() {
			testAccPreCheck(t)
			testAccResourceVSphereVirtualMachinePreCheck(t)
		},
		Providers:    testAccProviders,
		CheckDestroy: testAccResourceVSphereVirtualMachineCheckExists(false),
		Steps: []resource.TestStep{
			{
				Config: testAccResourceVSphereVirtualMachineConfigWithCustomAttribute(),
				Check: resource.ComposeTestCheckFunc(
					testAccResourceVSphereVirtualMachineCheckExists(true),
					testAccResourceVSphereVirtualMachineCheckCustomAttributes(),
				),
			},
		},
	})
}

func TestAccResourceVSphereVirtualMachine_multiCustomAttribute(t *testing.T) {
	resource.Test(t, resource.TestCase{
		PreCheck: func() {
			testAccPreCheck(t)
			testAccResourceVSphereVirtualMachinePreCheck(t)
		},
		Providers:    testAccProviders,
		CheckDestroy: testAccResourceVSphereVirtualMachineCheckExists(false),
		Steps: []resource.TestStep{
			{
				Config: testAccResourceVSphereVirtualMachineConfigWithMultiCustomAttribute(),
				Check: resource.ComposeTestCheckFunc(
					testAccResourceVSphereVirtualMachineCheckExists(true),
					testAccResourceVSphereVirtualMachineCheckCustomAttributes(),
				),
			},
		},
	})
}

func TestAccResourceVSphereVirtualMachine_switchCustomAttribute(t *testing.T) {
	resource.Test(t, resource.TestCase{
		PreCheck: func() {
			testAccPreCheck(t)
			testAccResourceVSphereVirtualMachinePreCheck(t)
		},
		Providers:    testAccProviders,
		CheckDestroy: testAccResourceVSphereVirtualMachineCheckExists(false),
		Steps: []resource.TestStep{
			{
				Config: testAccResourceVSphereVirtualMachineConfigWithCustomAttribute(),
				Check: resource.ComposeTestCheckFunc(
					testAccResourceVSphereVirtualMachineCheckExists(true),
					testAccResourceVSphereVirtualMachineCheckCustomAttributes(),
				),
			},
			{
				Config: testAccResourceVSphereVirtualMachineConfigWithMultiCustomAttribute(),
				Check: resource.ComposeTestCheckFunc(
					testAccResourceVSphereVirtualMachineCheckExists(true),
					testAccResourceVSphereVirtualMachineCheckCustomAttributes(),
				),
			},
		},
	})
}

func TestAccResourceVSphereVirtualMachine_transitionToLabel(t *testing.T) {
	// TODO: Remove this test in 2.0
	var state *terraform.State

	resource.Test(t, resource.TestCase{
		PreCheck: func() {
			testAccPreCheck(t)
			testAccResourceVSphereVirtualMachinePreCheck(t)
		},
		Providers:    testAccProviders,
		CheckDestroy: testAccResourceVSphereVirtualMachineCheckExists(false),
		Steps: []resource.TestStep{
			{
				Config: testAccResourceVSphereVirtualMachineConfigBasicDiskNameOrLabel("name"),
				Check: resource.ComposeTestCheckFunc(
					copyState(&state),
					testAccResourceVSphereVirtualMachineCheckExists(true),
				),
			},
			{
				Config: testAccResourceVSphereVirtualMachineConfigBasicDiskNameOrLabel("label"),
				Check: resource.ComposeTestCheckFunc(
					testAccResourceVSphereVirtualMachineCheckExists(true),
					func(s *terraform.State) error {
						uuid := state.RootModule().Resources["vsphere_virtual_machine.vm"].Primary.Attributes["disk.0.uuid"]
						return resource.TestCheckResourceAttr("vsphere_virtual_machine.vm", "disk.0.uuid", uuid)(s)
					},
				),
			},
		},
	})
}

func TestAccResourceVSphereVirtualMachine_preventRevertToName(t *testing.T) {
	// TODO: Remove this test in 2.0
	var state *terraform.State

	resource.Test(t, resource.TestCase{
		PreCheck: func() {
			testAccPreCheck(t)
			testAccResourceVSphereVirtualMachinePreCheck(t)
		},
		Providers:    testAccProviders,
		CheckDestroy: testAccResourceVSphereVirtualMachineCheckExists(false),
		Steps: []resource.TestStep{
			{
				Config: testAccResourceVSphereVirtualMachineConfigBasicDiskNameOrLabel("name"),
				Check: resource.ComposeTestCheckFunc(
					copyState(&state),
					testAccResourceVSphereVirtualMachineCheckExists(true),
				),
			},
			{
				Config: testAccResourceVSphereVirtualMachineConfigBasicDiskNameOrLabel("label"),
				Check: resource.ComposeTestCheckFunc(
					testAccResourceVSphereVirtualMachineCheckExists(true),
					func(s *terraform.State) error {
						uuid := state.RootModule().Resources["vsphere_virtual_machine.vm"].Primary.Attributes["disk.0.uuid"]
						return resource.TestCheckResourceAttr("vsphere_virtual_machine.vm", "disk.0.uuid", uuid)(s)
					},
				),
			},
			{
				Config:      testAccResourceVSphereVirtualMachineConfigBasicDiskNameOrLabel("name"),
				ExpectError: regexp.MustCompile("cannot migrate from label to name"),
			},
		},
	})
}

func TestAccResourceVSphereVirtualMachine_transitionToLabelAttachedDisk(t *testing.T) {
	// TODO: Remove this test in 2.0
	var state *terraform.State

	resource.Test(t, resource.TestCase{
		PreCheck: func() {
			testAccPreCheck(t)
			testAccResourceVSphereVirtualMachinePreCheck(t)
		},
		Providers:    testAccProviders,
		CheckDestroy: testAccResourceVSphereVirtualMachineCheckExists(false),
		Steps: []resource.TestStep{
			{
				Config: testAccResourceVSphereVirtualMachineConfigExistingVmdkWithName(),
				Check: resource.ComposeTestCheckFunc(
					copyState(&state),
					testAccResourceVSphereVirtualMachineCheckExists(true),
				),
			},
			{
				Config: testAccResourceVSphereVirtualMachineConfigExistingVmdkWithLabel(),
				Check: resource.ComposeTestCheckFunc(
					testAccResourceVSphereVirtualMachineCheckExists(true),
					func(s *terraform.State) error {
						uuid := state.RootModule().Resources["vsphere_virtual_machine.vm"].Primary.Attributes["disk.1.uuid"]
						if err := resource.TestCheckResourceAttr("vsphere_virtual_machine.vm", "disk.1.uuid", uuid)(s); err != nil {
							return err
						}
						return resource.TestCheckResourceAttr("vsphere_virtual_machine.vm", "disk.1.attach", "true")(s)
					},
				),
			},
		},
	})
}

func TestAccResourceVSphereVirtualMachine_import(t *testing.T) {
	resource.Test(t, resource.TestCase{
		PreCheck: func() {
			testAccPreCheck(t)
			testAccResourceVSphereVirtualMachinePreCheck(t)
		},
		Providers:    testAccProviders,
		CheckDestroy: testAccResourceVSphereVirtualMachineCheckExists(false),
		Steps: []resource.TestStep{
			{
				Config: testAccResourceVSphereVirtualMachineConfigBasic(),
				Check: resource.ComposeTestCheckFunc(
					testAccResourceVSphereVirtualMachineCheckExists(true),
				),
			},
			{
				ResourceName:      "vsphere_virtual_machine.vm",
				ImportState:       true,
				ImportStateVerify: true,
				ImportStateVerifyIgnore: []string{
					"disk",
					"imported",
				},
				ImportStateIdFunc: func(s *terraform.State) (string, error) {
					vm, err := testGetVirtualMachine(s, "vm")
					if err != nil {
						return "", err
					}
					return vm.InventoryPath, nil
				},
				Config: testAccResourceVSphereVirtualMachineConfigBasic(),
				Check: resource.ComposeTestCheckFunc(
					testAccResourceVSphereVirtualMachineCheckExists(true),
				),
			},
		},
	})
}

func TestAccResourceVSphereVirtualMachine_importWithMultipleDisksAtDifferentSCSISlots(t *testing.T) {
	resource.Test(t, resource.TestCase{
		PreCheck: func() {
			testAccPreCheck(t)
			testAccResourceVSphereVirtualMachinePreCheck(t)
		},
		Providers:    testAccProviders,
		CheckDestroy: testAccResourceVSphereVirtualMachineCheckExists(false),
		Steps: []resource.TestStep{
			{
				Config: testAccResourceVSphereVirtualMachineConfigMultiHighBus(),
				Check: resource.ComposeTestCheckFunc(
					testAccResourceVSphereVirtualMachineCheckExists(true),
				),
			},
			{
				ResourceName:      "vsphere_virtual_machine.vm",
				ImportState:       true,
				ImportStateVerify: true,
				ImportStateVerifyIgnore: []string{
					"disk",
					"imported",
				},
				ImportStateIdFunc: func(s *terraform.State) (string, error) {
					vm, err := testGetVirtualMachine(s, "vm")
					if err != nil {
						return "", err
					}
					return vm.InventoryPath, nil
				},
				Config: testAccResourceVSphereVirtualMachineConfigMultiHighBus(),
				Check: resource.ComposeTestCheckFunc(
					testAccResourceVSphereVirtualMachineCheckExists(true),
				),
			},
		},
	})
}

func TestAccResourceVSphereVirtualMachine_importClone(t *testing.T) {
	resource.Test(t, resource.TestCase{
		PreCheck: func() {
			testAccPreCheck(t)
			testAccResourceVSphereVirtualMachinePreCheck(t)
		},
		Providers:    testAccProviders,
		CheckDestroy: testAccResourceVSphereVirtualMachineCheckExists(false),
		Steps: []resource.TestStep{
			{
				Config: testAccResourceVSphereVirtualMachineConfigClone(),
				Check: resource.ComposeTestCheckFunc(
					testAccResourceVSphereVirtualMachineCheckExists(true),
				),
			},
			{
				ResourceName:      "vsphere_virtual_machine.vm",
				ImportState:       true,
				ImportStateVerify: true,
				ImportStateVerifyIgnore: []string{
					"disk",
					"imported",
					"clone",
				},
				ImportStateIdFunc: func(s *terraform.State) (string, error) {
					vm, err := testGetVirtualMachine(s, "vm")
					if err != nil {
						return "", err
					}
					return vm.InventoryPath, nil
				},
				Config: testAccResourceVSphereVirtualMachineConfigClone(),
				Check: resource.ComposeTestCheckFunc(
					testAccResourceVSphereVirtualMachineCheckExists(true),
				),
			},
			{
				Config: testAccResourceVSphereVirtualMachineConfigClone(),
				Check: resource.ComposeTestCheckFunc(
					testAccResourceVSphereVirtualMachineCheckExists(true),
					func(s *terraform.State) error {
						// This simulates an import scenario, as ImportStateVerify does not
						// actually do a full TF run after import, and hence the above import
						// check does not actually test to see Terraform will be able to
						// plan. Hence we actually remove the clone configuration from the
						// state and ensure that imported is flagged. This allows the next
						// step to properly simulate the post-imported state.
						rs, ok := s.RootModule().Resources["vsphere_virtual_machine.vm"]
						if !ok {
							return errors.New("vsphere_virtual_machine.vm not found in state")
						}
						for k := range rs.Primary.Attributes {
							if strings.HasPrefix(k, "clone") {
								delete(rs.Primary.Attributes, k)
							}
						}
						rs.Primary.Attributes["imported"] = "true"

						return nil
					},
				),
				ExpectNonEmptyPlan: true,
			},
			{
				Config: testAccResourceVSphereVirtualMachineConfigClone(),
				Check: resource.ComposeTestCheckFunc(
					testAccResourceVSphereVirtualMachineCheckExists(true),
				),
			},
		},
	})
}

func testAccResourceVSphereVirtualMachinePreCheck(t *testing.T) {
	// Note that VSPHERE_USE_LINKED_CLONE is also a variable and its presence
	// speeds up tests greatly, but it's not a necessary variable, so we don't
	// enforce it here.
	if os.Getenv("VSPHERE_DATACENTER") == "" {
		t.Skip("set VSPHERE_DATACENTER to run vsphere_virtual_machine acceptance tests")
	}
	if os.Getenv("VSPHERE_CLUSTER") == "" {
		t.Skip("set VSPHERE_CLUSTER to run vsphere_virtual_machine acceptance tests")
	}
	if os.Getenv("VSPHERE_RESOURCE_POOL") == "" {
		t.Skip("set VSPHERE_RESOURCE_POOL to run vsphere_virtual_machine acceptance tests")
	}
	if os.Getenv("VSPHERE_NETWORK_LABEL") == "" {
		t.Skip("set VSPHERE_NETWORK_LABEL to run vsphere_virtual_machine acceptance tests")
	}
	if os.Getenv("VSPHERE_NETWORK_LABEL_PXE") == "" {
		t.Skip("set VSPHERE_NETWORK_LABEL_PXE to run vsphere_virtual_machine acceptance tests")
	}
	if os.Getenv("VSPHERE_IPV4_ADDRESS") == "" {
		t.Skip("set VSPHERE_IPV4_ADDRESS to run vsphere_virtual_machine acceptance tests")
	}
	if os.Getenv("VSPHERE_IPV4_PREFIX") == "" {
		t.Skip("set VSPHERE_IPV4_PREFIX to run vsphere_virtual_machine acceptance tests")
	}
	if os.Getenv("VSPHERE_IPV4_GATEWAY") == "" {
		t.Skip("set VSPHERE_IPV4_GATEWAY to run vsphere_virtual_machine acceptance tests")
	}
	if os.Getenv("VSPHERE_DNS") == "" {
		t.Skip("set VSPHERE_DNS to run vsphere_virtual_machine acceptance tests")
	}
	if os.Getenv("VSPHERE_DATASTORE") == "" {
		t.Skip("set VSPHERE_DATASTORE to run vsphere_virtual_machine acceptance tests")
	}
	if os.Getenv("VSPHERE_DATASTORE2") == "" {
		t.Skip("set VSPHERE_DATASTORE2 to run vsphere_virtual_machine acceptance tests")
	}
	if os.Getenv("VSPHERE_TEMPLATE") == "" {
		t.Skip("set VSPHERE_TEMPLATE to run vsphere_virtual_machine acceptance tests")
	}
	if os.Getenv("VSPHERE_TEMPLATE_ISO_TRANSPORT") == "" {
		t.Skip("set VSPHERE_TEMPLATE_ISO_TRANSPORT to run vsphere_virtual_machine acceptance tests")
	}
	if os.Getenv("VSPHERE_TEMPLATE_WINDOWS") == "" {
		t.Skip("set VSPHERE_TEMPLATE_WINDOWS to run vsphere_virtual_machine acceptance tests")
	}
	if os.Getenv("VSPHERE_TEMPLATE_COREOS") == "" {
		t.Skip("set VSPHERE_TEMPLATE_COREOS to run vsphere_virtual_machine acceptance tests")
	}
	if os.Getenv("VSPHERE_ESXI_HOST") == "" {
		t.Skip("set VSPHERE_ESXI_HOST to run vsphere_virtual_machine acceptance tests")
	}
	if os.Getenv("VSPHERE_ESXI_HOST2") == "" {
		t.Skip("set VSPHERE_ESXI_HOST2 to run vsphere_virtual_machine acceptance tests")
	}
	if os.Getenv("VSPHERE_ESXI_HOST3") == "" {
		t.Skip("set VSPHERE_ESXI_HOST3 to run vsphere_virtual_machine acceptance tests")
	}
	if os.Getenv("VSPHERE_HOST_NIC0") == "" {
		t.Skip("set VSPHERE_HOST_NIC0 to run vsphere_virtual_machine acceptance tests")
	}
	if os.Getenv("VSPHERE_DS_VMFS_DISK0") == "" {
		t.Skip("set VSPHERE_DS_VMFS_DISK0 to run vsphere_virtual_machine acceptance tests")
	}
	if os.Getenv("VSPHERE_DS_VMFS_DISK1") == "" {
		t.Skip("set VSPHERE_DS_VMFS_DISK1 to run vsphere_virtual_machine acceptance tests")
	}
	if os.Getenv("VSPHERE_DS_VMFS_DISK2") == "" {
		t.Skip("set VSPHERE_DS_VMFS_DISK2 to run vsphere_virtual_machine acceptance tests")
	}
	if os.Getenv("VSPHERE_NAS_HOST") == "" {
		t.Skip("set VSPHERE_NAS_HOST to run vsphere_virtual_machine acceptance tests")
	}
	if os.Getenv("VSPHERE_NFS_PATH") == "" {
		t.Skip("set VSPHERE_NFS_PATH to run vsphere_virtual_machine acceptance tests")
	}
	if os.Getenv("VSPHERE_NFS_PATH2") == "" {
		t.Skip("set VSPHERE_NFS_PATH2 to run vsphere_virtual_machine acceptance tests")
	}
}

func testAccResourceVSphereVirtualMachineCheckExists(expected bool) resource.TestCheckFunc {
	return func(s *terraform.State) error {
		_, err := testGetVirtualMachine(s, "vm")
		if err != nil {
			if ok, _ := regexp.MatchString("virtual machine with UUID \"[-a-f0-9]+\" not found", err.Error()); ok && !expected {
				// Expected missing
				return nil
			}
			return err
		}
		if !expected {
			return errors.New("expected VM to be missing")
		}
		return nil
	}
}

func testAccResourceVSphereVirtualMachineCheckVAppConfigKey(key, value string) resource.TestCheckFunc {
	return func(s *terraform.State) error {
		props, err := testGetVirtualMachineProperties(s, "vm")
		if err != nil {
			return err
		}
		actual := props.Config.VAppConfig.GetVmConfigInfo().Property
		for _, prop := range actual {
			if prop.Id == key && prop.Value != value {
				return fmt.Errorf("expected vAppConfig property %s to have value %s, got %s", key, value, prop.Value)
			}
		}
		return nil
	}
}

// testAccResourceVSphereVirtualMachineCheckPowerState is a check to check for
// a VirtualMachine's power state.
func testAccResourceVSphereVirtualMachineCheckPowerState(expected types.VirtualMachinePowerState) resource.TestCheckFunc {
	return func(s *terraform.State) error {
		props, err := testGetVirtualMachineProperties(s, "vm")
		if err != nil {
			return err
		}
		actual := props.Runtime.PowerState
		if expected != actual {
			return fmt.Errorf("expected power state to be %s, got %s", expected, actual)
		}
		return nil
	}
}

// testAccResourceVSphereVirtualMachineCheckHostname is a check to check for a
// VirtualMachine's hostname. The check uses guest info, so VMware tools needs
// to be installed.
func testAccResourceVSphereVirtualMachineCheckHostname(expected string) resource.TestCheckFunc {
	return func(s *terraform.State) error {
		props, err := testGetVirtualMachineProperties(s, "vm")
		if err != nil {
			return err
		}
		actual := props.Guest.HostName
		if expected != actual {
			return fmt.Errorf("expected hostname to be %s, got %s", expected, actual)
		}
		return nil
	}
}

// testAccResourceVSphereVirtualMachineCheckExtraDisks is a check for proper
// parameters on the vsphere_virtual_machine extra disks test. This is a very
// specific check that checks for the specific disk devices and respective
// backings, and expects them in the exact order outlined in the function.
func testAccResourceVSphereVirtualMachineCheckExtraDisks() resource.TestCheckFunc {
	return func(s *terraform.State) error {
		props, err := testGetVirtualMachineProperties(s, "vm")
		if err != nil {
			return err
		}

		var foundEager, foundLazy, foundThin bool

		for _, dev := range props.Config.Hardware.Device {
			if disk, ok := dev.(*types.VirtualDisk); ok {
				if info, ok := disk.Backing.(*types.VirtualDiskFlatVer2BackingInfo); ok {
					var eager bool
					if info.EagerlyScrub != nil {
						eager = *info.EagerlyScrub
					}
					switch {
					case strings.HasSuffix(info.FileName, testAccResourceVSphereVirtualMachineDiskNameEager) && eager:
						foundEager = true
					case strings.HasSuffix(info.FileName, testAccResourceVSphereVirtualMachineDiskNameLazy) && !eager:
						foundLazy = true
					case strings.HasSuffix(info.FileName, testAccResourceVSphereVirtualMachineDiskNameThin) && *info.ThinProvisioned:
						foundThin = true
					}
				}
			}
		}

		if !foundEager {
			return fmt.Errorf("could not locate disk: %s", testAccResourceVSphereVirtualMachineDiskNameEager)
		}
		if !foundLazy {
			return fmt.Errorf("could not locate disk: %s", testAccResourceVSphereVirtualMachineDiskNameLazy)
		}
		if !foundThin {
			return fmt.Errorf("could not locate disk: %s", testAccResourceVSphereVirtualMachineDiskNameThin)
		}

		return nil
	}
}

// testAccResourceVSphereVirtualMachineCheckDiskBus is a check that looks for a
// disk with a specific name at a specific SCSI bus number and unit number.
func testAccResourceVSphereVirtualMachineCheckDiskBus(name string, expectedBus, expectedUnit int) resource.TestCheckFunc {
	return func(s *terraform.State) error {
		props, err := testGetVirtualMachineProperties(s, "vm")
		if err != nil {
			return err
		}

		for _, dev := range props.Config.Hardware.Device {
			if disk, ok := dev.(*types.VirtualDisk); ok {
				if info, ok := disk.Backing.(*types.VirtualDiskFlatVer2BackingInfo); ok {
					dp := new(object.DatastorePath)
					if ok := dp.FromString(info.FileName); !ok {
						return fmt.Errorf("could not parse datastore path %q", info.FileName)
					}
					if path.Base(dp.Path) != name {
						continue
					}
					l := object.VirtualDeviceList(props.Config.Hardware.Device)
					ctlr := l.FindByKey(disk.ControllerKey)
					if ctlr == nil {
						return fmt.Errorf("could not find controller with key %d for disk %q", disk.ControllerKey, name)
					}
					sc, ok := ctlr.(types.BaseVirtualSCSIController)
					if !ok {
						return fmt.Errorf("disk %q not attached to a SCSI controller (actual: %T)", name, ctlr)
					}
					if sc.GetVirtualSCSIController().BusNumber != int32(expectedBus) {
						return fmt.Errorf("disk %q: Expected controller bus to be %d, got %d", name, expectedBus, sc.GetVirtualSCSIController().BusNumber)
					}
					if disk.UnitNumber == nil {
						return fmt.Errorf("disk %q has no unit number", name)
					}
					if *disk.UnitNumber != int32(expectedUnit) {
						return fmt.Errorf("disk %q: Expected unit number to be %d, got %d", name, expectedUnit, *disk.UnitNumber)
					}
					return nil
				}
			}
		}

		return fmt.Errorf("could not find disk path %q", name)
	}
}

// testAccResourceVSphereVirtualMachineCheckFolder checks to make sure a
// virtual machine's folder matches the folder supplied with expected.
func testAccResourceVSphereVirtualMachineCheckFolder(expected string) resource.TestCheckFunc {
	return func(s *terraform.State) error {
		vm, err := testGetVirtualMachine(s, "vm")
		if err != nil {
			return fmt.Errorf("bad: %s", err)
		}
		expected, err := folder.RootPathParticleVM.PathFromNewRoot(vm.InventoryPath, folder.RootPathParticleVM, expected)
		actual := path.Dir(vm.InventoryPath)
		if err != nil {
			return fmt.Errorf("bad: %s", err)
		}
		if expected != actual {
			return fmt.Errorf("expected path to be %s, got %s", expected, actual)
		}
		return nil
	}
}

// testAccResourceVSphereVirtualMachineCheckExistingVmdk is a check to make
// sure that the appropriate disk is attached in the existing VMDK test.
func testAccResourceVSphereVirtualMachineCheckExistingVmdk() resource.TestCheckFunc {
	return func(s *terraform.State) error {
		props, err := testGetVirtualMachineProperties(s, "vm")
		if err != nil {
			return err
		}

		expected := testAccResourceVSphereVirtualMachineDiskNameExtraVmdk

		for _, dev := range props.Config.Hardware.Device {
			if disk, ok := dev.(*types.VirtualDisk); ok {
				if info, ok := disk.Backing.(*types.VirtualDiskFlatVer2BackingInfo); ok {
					if strings.HasSuffix(info.FileName, expected) {
						return nil
					}
				}
			}
		}

		return fmt.Errorf("could not find attached disk matching %q", expected)
	}
}

// testAccResourceVSphereVirtualMachineCheckCPUMem checks the CPU and RAM for a
// VM.
func testAccResourceVSphereVirtualMachineCheckCPUMem(expectedCPU, expectedMem int32) resource.TestCheckFunc {
	return func(s *terraform.State) error {
		props, err := testGetVirtualMachineProperties(s, "vm")
		if err != nil {
			return err
		}
		actualCPU := props.Summary.Config.NumCpu
		actualMem := props.Summary.Config.MemorySizeMB
		if expectedCPU != actualCPU {
			return fmt.Errorf("expected CPU count to be %d, got %d", expectedCPU, actualCPU)
		}
		if expectedMem != actualMem {
			return fmt.Errorf("expected memory size to be %d, got %d", expectedMem, actualMem)
		}
		return nil
	}
}

// testAccResourceVSphereVirtualMachineCheckNet checks to make sure a virtual
// machine's primary NIC has the given IP address and netmask assigned to it,
// and that the appropriate gateway is present.
//
// This uses VMware tools to check this, so it needs to be installed on the
// guest.
func testAccResourceVSphereVirtualMachineCheckNet(expectedAddr, expectedPrefix, expectedGW string) resource.TestCheckFunc {
	return func(s *terraform.State) error {
		res, err := strconv.Atoi(expectedPrefix)
		if err != nil {
			return fmt.Errorf("bad: %s", err)
		}
		expectedPrefixInt := int32(res)

		props, err := testGetVirtualMachineProperties(s, "vm")
		if err != nil {
			return err
		}
		var v4gw, v6gw net.IP
		for _, s := range props.Guest.IpStack {
			if s.IpRouteConfig != nil {
				for _, r := range s.IpRouteConfig.IpRoute {
					switch r.Network {
					case "0.0.0.0":
						v4gw = net.ParseIP(r.Gateway.IpAddress)
					case "::":
						v6gw = net.ParseIP(r.Gateway.IpAddress)
					}
				}
			}
		}
		for _, n := range props.Guest.Net {
			if n.IpConfig != nil {
				for _, addr := range n.IpConfig.IpAddress {
					ip := net.ParseIP(addr.IpAddress)
					if !ip.Equal(net.ParseIP(expectedAddr)) {
						continue
					}
					if addr.PrefixLength != expectedPrefixInt {
						continue
					}
					var mask net.IPMask
					if ip.To4() != nil {
						mask = net.CIDRMask(int(addr.PrefixLength), 32)
					} else {
						mask = net.CIDRMask(int(addr.PrefixLength), 128)
					}
					switch {
					case ip.Mask(mask).Equal(v4gw.Mask(mask)):
						if net.ParseIP(expectedGW).Equal(v4gw) {
							return nil
						}
					case ip.Mask(mask).Equal(v6gw.Mask(mask)):
						if net.ParseIP(expectedGW).Equal(v6gw) {
							return nil
						}
					}
				}
			}
		}

		return fmt.Errorf("could not find IP %s/%s, gateway %s", expectedAddr, expectedPrefix, expectedGW)
	}
}

func testAccResourceVSpherevirtualMachineCheckHostname(hostname string) resource.TestCheckFunc {
	return func(s *terraform.State) error {
		props, err := testGetVirtualMachineProperties(s, "vm")
		if err != nil {
			return err
		}
		if props.Guest.HostName != hostname {
			return fmt.Errorf("expected host name: %s, got %s", hostname, props.Guest.HostName)
		}
		return nil
	}
}

// testAccResourceVSphereVirtualMachineCheckStaticMACAddr is a check to look
// for the MAC address defined in the static MAC address test on the first
// network interface.
func testAccResourceVSphereVirtualMachineCheckStaticMACAddr() resource.TestCheckFunc {
	return func(s *terraform.State) error {
		props, err := testGetVirtualMachineProperties(s, "vm")
		if err != nil {
			return err
		}
		l := object.VirtualDeviceList(props.Config.Hardware.Device)
		devices := l.Select(func(device types.BaseVirtualDevice) bool {
			if _, ok := device.(types.BaseVirtualEthernetCard); ok {
				return true
			}
			return false
		})
		if devices[0].(types.BaseVirtualEthernetCard).GetVirtualEthernetCard().AddressType != string(types.VirtualEthernetCardMacTypeManual) {
			return fmt.Errorf("first network interface is not set to manual address type")
		}
		actual := devices[0].(types.BaseVirtualEthernetCard).GetVirtualEthernetCard().MacAddress
		expected := testAccResourceVSphereVirtualMachineStaticMacAddr
		if expected != actual {
			return fmt.Errorf("expected MAC address to be %q, got %q", expected, actual)
		}
		return nil
	}
}

// testAccResourceVSphereVirtualMachineCheckAnnotation is a check to ensure
// that a VM's annotation is correctly set in the annotation test.
func testAccResourceVSphereVirtualMachineCheckAnnotation() resource.TestCheckFunc {
	return func(s *terraform.State) error {
		props, err := testGetVirtualMachineProperties(s, "vm")
		if err != nil {
			return err
		}
		expected := testAccResourceVSphereVirtualMachineAnnotation
		actual := props.Config.Annotation
		if expected != actual {
			return fmt.Errorf("expected annotation to be %q, got %q", expected, actual)
		}
		return nil
	}
}

// testAccResourceVSphereVirtualMachineCheckCustomizationSucceeded is a check
// to ensure that events have been received for customization success on a VM.
func testAccResourceVSphereVirtualMachineCheckCustomizationSucceeded() resource.TestCheckFunc {
	return func(s *terraform.State) error {
		vm, err := testGetVirtualMachine(s, "vm")
		if err != nil {
			return err
		}
		client := testAccProvider.Meta().(*VSphereClient).vimClient
		actual, err := selectEventsForReference(client, vm.Reference(), []string{eventTypeCustomizationSucceeded})
		if err != nil {
			return err
		}
		if len(actual) < 1 {
			return errors.New("customization success event was not received")
		}
		return nil
	}
}

// testAccResourceVSphereVirtualMachineCheckTags is a check to ensure that any
// tags that have been created with supplied resource name have been attached
// to the virtual machine.
func testAccResourceVSphereVirtualMachineCheckTags(tagResName string) resource.TestCheckFunc {
	return func(s *terraform.State) error {
		vm, err := testGetVirtualMachine(s, "vm")
		if err != nil {
			return err
		}
		tagsClient, err := testAccProvider.Meta().(*VSphereClient).TagsClient()
		if err != nil {
			return err
		}
		return testObjectHasTags(s, tagsClient, vm, tagResName)
	}
}

// testAccResourceVSphereVirtualMachineCheckMultiDevice is a check for proper
// parameters on the vsphere_virtual_machine multi-device test. This is a very
// specific check that checks for the specific disk and network devices. The
// configuration that this test asserts should be in the
// testAccResourceVSphereVirtualMachineConfigMultiDevice resource.
func testAccResourceVSphereVirtualMachineCheckMultiDevice(expectedD, expectedN []bool) resource.TestCheckFunc {
	return func(s *terraform.State) error {
		props, err := testGetVirtualMachineProperties(s, "vm")
		if err != nil {
			return err
		}

		actualD := make([]bool, 3)
		actualN := make([]bool, 3)
		expectedDisk0Size := structure.GiBToByte(20)
		expectedDisk1Size := structure.GiBToByte(10)
		expectedDisk2Size := structure.GiBToByte(5)
		expectedNet0Level := types.SharesLevelNormal
		expectedNet1Level := types.SharesLevelHigh
		expectedNet2Level := types.SharesLevelLow

		for _, dev := range props.Config.Hardware.Device {
			if disk, ok := dev.(*types.VirtualDisk); ok {
				switch {
				case disk.CapacityInBytes == expectedDisk0Size:
					actualD[0] = true
				case disk.CapacityInBytes == expectedDisk1Size:
					actualD[1] = true
				case disk.CapacityInBytes == expectedDisk2Size:
					actualD[2] = true
				}
			}
			if bvec, ok := dev.(types.BaseVirtualEthernetCard); ok {
				card := bvec.GetVirtualEthernetCard()
				switch {
				case card.ResourceAllocation.Share.Level == expectedNet0Level:
					actualN[0] = true
				case card.ResourceAllocation.Share.Level == expectedNet1Level:
					actualN[1] = true
				case card.ResourceAllocation.Share.Level == expectedNet2Level:
					actualN[2] = true
				}
			}
		}

		for n, actual := range actualD {
			if actual != expectedD[n] {
				return fmt.Errorf("expected disk at index %d to be %t, got %t", n, expectedD[n], actual)
			}
		}
		for n, actual := range actualN {
			if actual != expectedN[n] {
				return fmt.Errorf("expected network interface at index %d to be %t, got %t", n, expectedN[n], actual)
			}
		}

		return nil
	}
}

// testAccResourceVSphereVirtualMachineCheckIsoCdrom checks to make sure that the
// subject VM has a CDROM device configured with iso backing and is connected.
func testAccResourceVSphereVirtualMachineCheckIsoCdrom() resource.TestCheckFunc {
	return func(s *terraform.State) error {
		props, err := testGetVirtualMachineProperties(s, "vm")
		if err != nil {
			return err
		}

		for _, dev := range props.Config.Hardware.Device {
			if cdrom, ok := dev.(*types.VirtualCdrom); ok {
				if !cdrom.Connectable.Connected {
					return fmt.Errorf("expected CDROM device to be connected")
				}
				if backing, ok := cdrom.Backing.(*types.VirtualCdromIsoBackingInfo); ok {
					expected := &object.DatastorePath{
						Datastore: os.Getenv("VSPHERE_ISO_DATASTORE"),
						Path:      os.Getenv("VSPHERE_ISO_FILE"),
					}
					actual := new(object.DatastorePath)
					actual.FromString(backing.FileName)
					if !reflect.DeepEqual(expected, actual) {
						return fmt.Errorf("expected %#v, got %#v", expected, actual)
					}
					return nil
				}
				return errors.New("could not locate proper backing file on CDROM device")
			}
		}
		return errors.New("could not locate CDROM device on VM")
	}
}

// testAccResourceVSphereVirtualMachineCheckClientCdrom checks to make sure that the
// subject VM has a CDROM device mapped to a client device.
func testAccResourceVSphereVirtualMachineCheckClientCdrom() resource.TestCheckFunc {
	return func(s *terraform.State) error {
		props, err := testGetVirtualMachineProperties(s, "vm")
		if err != nil {
			return err
		}

		for _, dev := range props.Config.Hardware.Device {
			if cdrom, ok := dev.(*types.VirtualCdrom); ok {
				if backing, ok := cdrom.Backing.(*types.VirtualCdromRemoteAtapiBackingInfo); ok {
					useAutoDetect := false
					expected := &types.VirtualCdromRemoteAtapiBackingInfo{
						VirtualDeviceRemoteDeviceBackingInfo: types.VirtualDeviceRemoteDeviceBackingInfo{
							UseAutoDetect: &useAutoDetect,
							DeviceName:    "",
						},
					}
					if !reflect.DeepEqual(expected, backing) {
						return fmt.Errorf("expected %#v, got %#v", expected, backing)
					}
					return nil
				}
				return errors.New("could not find CDROM with correct backing device")
			}
		}
		return errors.New("could not locate CDROM device on VM")
	}
}

// testAccResourceVSphereVirtualMachinePersistentDiskInfo goes through the
// current state and creates a slice of maps containing information on disks
// which have `keep_on_remove` set to true.  This list can later be used to
// examine disks that have been removed from the virtual machine configuration.
func testAccResourceVSphereVirtualMachinePersistentDiskInfo(disks *[]map[string]string) resource.TestCheckFunc {
	return func(s *terraform.State) error {
		vms := s.RootModule().Resources["vsphere_virtual_machine.vm"].Primary.Attributes
		dn, err := strconv.Atoi(vms["disk.#"])
		if err != nil {
			return err
		}
		for i := 0; i < dn; i++ {
			if vms[fmt.Sprintf("disk.%s.keep_on_remove", strconv.Itoa(i))] == "true" {
				disk := map[string]string{
					"path":         vms[fmt.Sprintf("disk.%s.path", strconv.Itoa(i))],
					"datastore_id": vms[fmt.Sprintf("disk.%s.datastore_id", strconv.Itoa(i))],
				}
				*disks = append(*disks, disk)
			}
		}
		return nil
	}
}

// testAccResourceVSphereVirtualMachineDeletePersistentDisks goes through a
// list of disks and deletes the files backing those disks. This process also
// checks that the backing files exist in the deletion process. If the files
// don't exist, an error will be raised during deletion. The folder containing
// the disks will also be deleted. If the folder is not empty, all remaining
// files will be deleted.
func testAccResourceVSphereVirtualMachineDeletePersistentDisks(disks *[]map[string]string) resource.TestCheckFunc {
	return func(s *terraform.State) error {
		client := testAccProvider.Meta().(*VSphereClient).vimClient
		reFlat := regexp.MustCompile("\\.vmdk$")
		reVM := regexp.MustCompile("\\/.*?\\.vmdk$")
		var vmFolder string
		var dsID string
		for _, disk := range *disks {
			ds, err := datastore.FromID(client, disk["datastore_id"])
			if err != nil {
				return err
			}
			path := fmt.Sprintf("[%s] %s", ds.Name(), disk["path"])
			flat := reFlat.ReplaceAllString(path, "-flat.vmdk")
			vmFolder = reVM.ReplaceAllString(path, "")
			dsID = disk["datastore_id"]
			err = testDeleteDatastoreFile(client, dsID, path)
			if err != nil {
				return err
			}
			// Ignore errors here as the _flat files only exist for thin provisioned
			// disks.
			_ = testDeleteDatastoreFile(client, dsID, flat)
		}
		// Delete the VM folder now that we've checked and cleaned up the disk.
		err := testDeleteDatastoreFile(client, dsID, vmFolder)
		if err != nil {
			return err
		}
		return nil
	}
}

// testAccResourceVSphereVirtualMachineCheckPowerOffEvent is a check to see if
// the VM has been powered off at any point in time.
func testAccResourceVSphereVirtualMachineCheckPowerOffEvent(expected bool) resource.TestCheckFunc {
	return func(s *terraform.State) error {
		vm, err := testGetVirtualMachine(s, "vm")
		if err != nil {
			return err
		}
		client := testAccProvider.Meta().(*VSphereClient).vimClient
		actual, err := selectEventsForReference(client, vm.Reference(), []string{eventTypeVmPoweredOffEvent})
		if err != nil {
			return err
		}
		switch {
		case len(actual) < 1 && expected:
			return errors.New("expected power off, VM was not powered off")
		case len(actual) > 1 && !expected:
			return errors.New("VM was powered off when it should not have been")
		}
		return nil
	}
}

// testAccResourceVSphereVirtualMachineCheckDiskSize checks the first
// VirtualDisk it encounters for a specific size in GiB. It should only be used
// with test configurations with a single disk attached.
func testAccResourceVSphereVirtualMachineCheckDiskSize(expected int) resource.TestCheckFunc {
	return func(s *terraform.State) error {
		props, err := testGetVirtualMachineProperties(s, "vm")
		if err != nil {
			return err
		}

		expectedBytes := structure.GiBToByte(expected)

		for _, dev := range props.Config.Hardware.Device {
			if disk, ok := dev.(*types.VirtualDisk); ok {
				if expectedBytes != disk.CapacityInBytes {
					return fmt.Errorf("expected disk size to be %d, got %d", expectedBytes, disk.CapacityInBytes)
				}
			}
		}

		return nil
	}
}

// testAccResourceVSphereVirtualMachineCheckSCSIBus checks to make sure the
// test VM's SCSI bus is all of the specified SCSI type.
func testAccResourceVSphereVirtualMachineCheckSCSIBus(expected string) resource.TestCheckFunc {
	return func(s *terraform.State) error {
		actual, err := testGetVirtualMachineSCSIBusState(s, "vm")
		if err != nil {
			return fmt.Errorf("bad: %s", err)
		}
		if expected != actual {
			return fmt.Errorf("expected SCSI bus to be %s, got %s", expected, actual)
		}
		return nil
	}
}

// testAccResourceVSphereVirtualMachineCheckHost checks to make sure the
// test VM is currently located on a specific host.
func testAccResourceVSphereVirtualMachineCheckHost(expected string) resource.TestCheckFunc {
	return func(s *terraform.State) error {
		hs, err := testGetVirtualMachineHost(s, "vm")
		if err != nil {
			return err
		}
		actual := hs.Name()
		if expected != actual {
			return fmt.Errorf("expected host to be %s, got %s", expected, actual)
		}
		return nil
	}
}

// testAccResourceVSphereVirtualMachineCheckResourcePool checks to make sure the
// test VM is currently located in a specific resource pool.
func testAccResourceVSphereVirtualMachineCheckResourcePool(expected string) resource.TestCheckFunc {
	return func(s *terraform.State) error {
		pool, err := testGetVirtualMachineResourcePool(s, "vm")
		if err != nil {
			return err
		}

		actual := pool.Name()
		if actual == "Resources" && path.Base(expected) == "Resources" {
			client := testAccProvider.Meta().(*VSphereClient).vimClient
			expectedCluster, err := computeresource.BaseFromPath(client, path.Dir(expected))
			if err != nil {
				return err
			}
			pprops, err := resourcepool.Properties(pool)
			if err != nil {
				return err
			}
			actualCluster, err := computeresource.BaseFromReference(client, *pprops.Parent)
			if err != nil {
				return err
			}
			if expectedCluster.Reference().Value != actualCluster.Reference().Value {
				return fmt.Errorf("expected default resource pool of %q, got default resource pool of %q", expectedCluster.Reference().Value, actualCluster.Reference().Value)
			}
			return nil
		}
		if expected != actual {
			return fmt.Errorf("expected resource pool or to be %q, got %q", expected, actual)
		}
		return nil
	}
}

// testAccResourceVSphereVirtualMachineCheckExtraConfig checks a key/expected
// value combination in a VM's config.
func testAccResourceVSphereVirtualMachineCheckExtraConfig(key, expected string) resource.TestCheckFunc {
	return func(s *terraform.State) error {
		props, err := testGetVirtualMachineProperties(s, "vm")
		if err != nil {
			return err
		}
		for _, bov := range props.Config.ExtraConfig {
			ov := bov.GetOptionValue()
			if ov.Key == key {
				if ov.Value.(string) == expected {
					return nil
				}
				return fmt.Errorf("expected key %s to be %s, got %s", key, expected, ov.Value.(string))
			}
		}
		return fmt.Errorf("key %s not found", key)
	}
}

// testAccResourceVSphereVirtualMachineCheckExtraConfigKeyMissing checks to
// make sure that a key is missing in the VM's extraConfig.
func testAccResourceVSphereVirtualMachineCheckExtraConfigKeyMissing(key string) resource.TestCheckFunc {
	return func(s *terraform.State) error {
		props, err := testGetVirtualMachineProperties(s, "vm")
		if err != nil {
			return err
		}
		for _, bov := range props.Config.ExtraConfig {
			ov := bov.GetOptionValue()
			if ov.Key == key {
				return fmt.Errorf("expected key %s to be missing", key)
			}
		}
		return nil
	}
}

// testAccResourceVSphereVirtualMachineCheckVmxDatastore checks the datastore
// that the virtual machine's configuration is currently located.
func testAccResourceVSphereVirtualMachineCheckVmxDatastore(expected string) resource.TestCheckFunc {
	return func(s *terraform.State) error {
		props, err := testGetVirtualMachineProperties(s, "vm")
		if err != nil {
			return err
		}
		var dsPath object.DatastorePath
		if ok := dsPath.FromString(props.Config.Files.VmPathName); !ok {
			return fmt.Errorf("could not parse datastore path %q", props.Config.Files.VmPathName)
		}
		actual := dsPath.Datastore
		if expected != actual {
			return fmt.Errorf("expected VM configuration to be in datastore %s, got %s", expected, actual)
		}
		return nil
	}
}

// testAccResourceVSphereVirtualMachineCheckVmdkDatastore checks the datastore
// that a specific VMDK file is in.
func testAccResourceVSphereVirtualMachineCheckVmdkDatastore(name, expected string) resource.TestCheckFunc {
	return func(s *terraform.State) error {
		props, err := testGetVirtualMachineProperties(s, "vm")
		if err != nil {
			return err
		}
		for _, dev := range props.Config.Hardware.Device {
			if disk, ok := dev.(*types.VirtualDisk); ok {
				if info, ok := disk.Backing.(*types.VirtualDiskFlatVer2BackingInfo); ok {
					var dsPath object.DatastorePath
					if ok := dsPath.FromString(info.FileName); !ok {
						return fmt.Errorf("could not parse datastore path %q", info.FileName)
					}
					if path.Base(dsPath.Path) == name {
						actual := dsPath.Datastore
						if expected == actual {
							return nil
						}
						return fmt.Errorf("expected disk name %q to be on datastore %q, got %q", name, expected, actual)
					}
				}
			}
		}
		return fmt.Errorf("could not find disk %q", name)
	}
}

// testAccResourceVSphereVirtualMachineCheckVmxDatastoreCluster checks the
// datastore cluster that the virtual machine's configuration is currently
// located.
func testAccResourceVSphereVirtualMachineCheckVmxDatastoreCluster(expected string) resource.TestCheckFunc {
	return func(s *terraform.State) error {
		tVars, err := testClientVariablesForResource(s, "vsphere_virtual_machine.vm")
		if err != nil {
			return err
		}
		props, err := testGetVirtualMachineProperties(s, "vm")
		if err != nil {
			return err
		}
		var dsPath object.DatastorePath
		if ok := dsPath.FromString(props.Config.Files.VmPathName); !ok {
			return fmt.Errorf("could not parse datastore path %q", props.Config.Files.VmPathName)
		}
		dc, err := getDatacenter(tVars.client, os.Getenv("VSPHERE_DATACENTER"))
		if err != nil {
			return fmt.Errorf("could not get datacenter by ID %q: %s", tVars.resourceID, err)
		}
		ds, err := datastore.FromPath(tVars.client, dsPath.Datastore, dc)
		if err != nil {
			return fmt.Errorf("could not get datastore %q: %s", dsPath.Datastore, err)
		}
		pod, err := storagepod.FromPath(tVars.client, expected, dc)
		if err != nil {
			return fmt.Errorf("could not get storage pod %q: %s", expected, err)
		}

		isMember, err := storagepod.IsMember(pod, ds)
		if err != nil {
			return fmt.Errorf("could not check storage pod membership: %s", err)
		}

		if !isMember {
			return fmt.Errorf("datastore %q is not a member of datastore cluster %q", dsPath.Datastore, expected)
		}
		return nil
	}
}

// testAccResourceVSphereVirtualMachineCheckVmdkDatastoreCluster checks the
// datastore cluster that a specific VMDK file is in.
func testAccResourceVSphereVirtualMachineCheckVmdkDatastoreCluster(name, expected string) resource.TestCheckFunc {
	return func(s *terraform.State) error {
		tVars, err := testClientVariablesForResource(s, "vsphere_virtual_machine.vm")
		if err != nil {
			return err
		}
		props, err := testGetVirtualMachineProperties(s, "vm")
		if err != nil {
			return err
		}
		for _, dev := range props.Config.Hardware.Device {
			if disk, ok := dev.(*types.VirtualDisk); ok {
				if info, ok := disk.Backing.(*types.VirtualDiskFlatVer2BackingInfo); ok {
					var dsPath object.DatastorePath
					if ok := dsPath.FromString(info.FileName); !ok {
						return fmt.Errorf("could not parse datastore path %q", info.FileName)
					}
					if path.Base(dsPath.Path) == name {
						dc, err := getDatacenter(tVars.client, os.Getenv("VSPHERE_DATACENTER"))
						if err != nil {
							return fmt.Errorf("could not get datacenter by ID %q: %s", tVars.resourceID, err)
						}
						ds, err := datastore.FromPath(tVars.client, dsPath.Datastore, dc)
						if err != nil {
							return fmt.Errorf("could not get datastore %q: %s", dsPath.Datastore, err)
						}
						pod, err := storagepod.FromPath(tVars.client, expected, dc)
						if err != nil {
							return fmt.Errorf("could not get storage pod %q: %s", expected, err)
						}

						isMember, err := storagepod.IsMember(pod, ds)
						if err != nil {
							return fmt.Errorf("could not check storage pod membership: %s", err)
						}

						if isMember {
							return nil
						}
						return fmt.Errorf("datastore %q is not a member of datastore cluster %q", dsPath.Datastore, expected)
					}
				}
			}
		}
		return fmt.Errorf("could not find disk %q", name)
	}
}

// testAccResourceVSphereVirtualMachineCheckNICCount checks the number of NICs
// on the virtual machine.
func testAccResourceVSphereVirtualMachineCheckNICCount(expected int) resource.TestCheckFunc {
	return func(s *terraform.State) error {
		props, err := testGetVirtualMachineProperties(s, "vm")
		if err != nil {
			return err
		}

		var actual int
		for _, dev := range props.Config.Hardware.Device {
			if _, ok := dev.(types.BaseVirtualEthernetCard); ok {
				actual++
			}
		}
		if expected != actual {
			return fmt.Errorf("expected %d number of NICs, got %d", expected, actual)
		}
		return nil
	}
}

// testCheckVMDiskFileExists takes a VMDK filename and checks to see if it
// exists within the same directory as the virtual machine's VMX file.
func testCheckVMDiskFileExists(name string) resource.TestCheckFunc {
	return func(s *terraform.State) error {
		tVars, err := testClientVariablesForResource(s, "vsphere_virtual_machine.vm")
		if err != nil {
			return err
		}
		vm, err := testGetVirtualMachine(s, "vm")
		if err != nil {
			return err
		}
		props, err := testGetVirtualMachineProperties(s, "vm")
		if err != nil {
			return err
		}
		vmxPath, success := virtualdisk.DatastorePathFromString(props.Config.Files.VmPathName)
		if !success {
			return fmt.Errorf("could not parse VMX path %q", props.Config.Files.VmPathName)
		}
		dcp, err := folder.RootPathParticleVM.SplitDatacenter(vm.InventoryPath)
		if err != nil {
			return err
		}
		dc, err := getDatacenter(tVars.client, dcp)
		if err != nil {
			return err
		}
		ds, err := datastore.FromPath(tVars.client, vmxPath.Datastore, dc)
		if err != nil {
			return err
		}
		p := path.Join(path.Dir(vmxPath.Path), name)
		exists, err := datastore.FileExists(ds, p)
		if err != nil {
			return err
		}
		if !exists {
			return fmt.Errorf("file %q does not exist in datastore %q", p, ds.Name())
		}
		return nil
	}
}

func testAccResourceVSphereVirtualMachineCheckCustomAttributes() resource.TestCheckFunc {
	return func(s *terraform.State) error {
		props, err := testGetVirtualMachineProperties(s, "vm")
		if err != nil {
			return err
		}
		return testResourceHasCustomAttributeValues(s, "vsphere_virtual_machine", "vm", props.Entity())
	}
}

func testAccResourceVSphereVirtualMachineConfigBasic() string {
	return fmt.Sprintf(`
variable "datacenter" {
  default = "%s"
}

variable "resource_pool" {
  default = "%s"
}

variable "network_label" {
  default = "%s"
}

variable "datastore" {
  default = "%s"
}

data "vsphere_datacenter" "dc" {
  name = "${var.datacenter}"
}

data "vsphere_datastore" "datastore" {
  name          = "${var.datastore}"
  datacenter_id = "${data.vsphere_datacenter.dc.id}"
}

data "vsphere_resource_pool" "pool" {
  name          = "${var.resource_pool}"
  datacenter_id = "${data.vsphere_datacenter.dc.id}"
}

data "vsphere_network" "network" {
  name          = "${var.network_label}"
  datacenter_id = "${data.vsphere_datacenter.dc.id}"
}

resource "vsphere_virtual_machine" "vm" {
  name             = "terraform-test"
  resource_pool_id = "${data.vsphere_resource_pool.pool.id}"
  datastore_id     = "${data.vsphere_datastore.datastore.id}"

  num_cpus = 2
  memory   = 2048
  guest_id = "other3xLinux64Guest"

  network_interface {
    network_id = "${data.vsphere_network.network.id}"
  }

  disk {
    label = "disk0"
    size  = 20
  }
}
`,
		os.Getenv("VSPHERE_DATACENTER"),
		os.Getenv("VSPHERE_RESOURCE_POOL"),
		os.Getenv("VSPHERE_NETWORK_LABEL_PXE"),
		os.Getenv("VSPHERE_DATASTORE"),
	)
}

func testAccResourceVSphereVirtualMachineConfigKeepDisksOnRemove() string {
	return fmt.Sprintf(`
variable "datacenter" {
  default = "%s"
}

variable "resource_pool" {
  default = "%s"
}

variable "network_label" {
  default = "%s"
}

variable "ipv4_address" {
  default = "%s"
}

variable "ipv4_netmask" {
  default = "%s"
}

variable "ipv4_gateway" {
  default = "%s"
}

variable "dns_server" {
  default = "%s"
}

variable "datastore" {
  default = "%s"
}

variable "template" {
  default = "%s"
}

variable "linked_clone" {
  default = "%s"
}

data "vsphere_datacenter" "dc" {
  name = "${var.datacenter}"
}

data "vsphere_datastore" "datastore" {
  name          = "${var.datastore}"
  datacenter_id = "${data.vsphere_datacenter.dc.id}"
}

data "vsphere_resource_pool" "pool" {
  name          = "${var.resource_pool}"
  datacenter_id = "${data.vsphere_datacenter.dc.id}"
}

data "vsphere_network" "network" {
  name          = "${var.network_label}"
  datacenter_id = "${data.vsphere_datacenter.dc.id}"
}

data "vsphere_virtual_machine" "template" {
  name          = "${var.template}"
  datacenter_id = "${data.vsphere_datacenter.dc.id}"
}

resource "vsphere_virtual_machine" "vm" {
  name             = "terraform-test"
  resource_pool_id = "${data.vsphere_resource_pool.pool.id}"
  datastore_id     = "${data.vsphere_datastore.datastore.id}"

  num_cpus = 2
  memory   = 2048
  guest_id = "${data.vsphere_virtual_machine.template.guest_id}"

  network_interface {
    network_id   = "${data.vsphere_network.network.id}"
    adapter_type = "${data.vsphere_virtual_machine.template.network_interface_types[0]}"
  }

  wait_for_guest_net_timeout = -1

  disk {
    label            = "disk0"
    unit_number      = 0
    size             = "${data.vsphere_virtual_machine.template.disks.0.size}"
    eagerly_scrub    = "${data.vsphere_virtual_machine.template.disks.0.eagerly_scrub}"
    thin_provisioned = "${data.vsphere_virtual_machine.template.disks.0.thin_provisioned}"
  }

  disk {
    label            = "disk1"
    unit_number      = 1
    size             = 1
    thin_provisioned = true
    keep_on_remove   = true
  }

  disk {
    label            = "disk2"
    unit_number      = 2
    size             = 1
    thin_provisioned = true
    keep_on_remove   = true
  }

  clone {
    template_uuid = "${data.vsphere_virtual_machine.template.id}"
    linked_clone  = "${var.linked_clone != "" ? "true" : "false" }"

    customize {
      linux_options {
        host_name = "terraform-test"
        domain    = "test.internal"
      }

      network_interface {
        ipv4_address = "${var.ipv4_address}"
        ipv4_netmask = "${var.ipv4_netmask}"
      }

      ipv4_gateway    = "${var.ipv4_gateway}"
      dns_server_list = ["${var.dns_server}"]
      dns_suffix_list = ["test.internal"]
    }
  }
}
`,
		os.Getenv("VSPHERE_DATACENTER"),
		os.Getenv("VSPHERE_RESOURCE_POOL"),
		os.Getenv("VSPHERE_NETWORK_LABEL"),
		os.Getenv("VSPHERE_IPV4_ADDRESS"),
		os.Getenv("VSPHERE_IPV4_PREFIX"),
		os.Getenv("VSPHERE_IPV4_GATEWAY"),
		os.Getenv("VSPHERE_DNS"),
		os.Getenv("VSPHERE_DATASTORE"),
		os.Getenv("VSPHERE_TEMPLATE"),
		os.Getenv("VSPHERE_USE_LINKED_CLONE"),
	)
}

func testAccResourceVSphereVirtualMachineConfigBasicESXiOnly() string {
	return fmt.Sprintf(`
variable "network_label" {
  default = "%s"
}

variable "datastore" {
  default = "%s"
}

data "vsphere_datacenter" "dc" {}

data "vsphere_datastore" "datastore" {
  name          = "${var.datastore}"
  datacenter_id = "${data.vsphere_datacenter.dc.id}"
}

data "vsphere_resource_pool" "pool" {}

data "vsphere_network" "network" {
  name          = "${var.network_label}"
  datacenter_id = "${data.vsphere_datacenter.dc.id}"
}

resource "vsphere_virtual_machine" "vm" {
  name             = "terraform-test"
  resource_pool_id = "${data.vsphere_resource_pool.pool.id}"
  datastore_id     = "${data.vsphere_datastore.datastore.id}"

  num_cpus = 2
  memory   = 2048
  guest_id = "other3xLinux64Guest"

  network_interface {
    network_id = "${data.vsphere_network.network.id}"
  }

  disk {
    label = "disk0"
    size  = 20
  }
}
`,
		os.Getenv("VSPHERE_NETWORK_LABEL_PXE"),
		os.Getenv("VSPHERE_DATASTORE"),
	)
}

func testAccResourceVSphereVirtualMachineConfigMultiDevice() string {
	return fmt.Sprintf(`
variable "datacenter" {
  default = "%s"
}

variable "resource_pool" {
  default = "%s"
}

variable "network_label" {
  default = "%s"
}

variable "datastore" {
  default = "%s"
}

data "vsphere_datacenter" "dc" {
  name = "${var.datacenter}"
}

data "vsphere_datastore" "datastore" {
  name          = "${var.datastore}"
  datacenter_id = "${data.vsphere_datacenter.dc.id}"
}

data "vsphere_resource_pool" "pool" {
  name          = "${var.resource_pool}"
  datacenter_id = "${data.vsphere_datacenter.dc.id}"
}

data "vsphere_network" "network" {
  name          = "${var.network_label}"
  datacenter_id = "${data.vsphere_datacenter.dc.id}"
}

resource "vsphere_virtual_machine" "vm" {
  name             = "terraform-test"
  resource_pool_id = "${data.vsphere_resource_pool.pool.id}"
  datastore_id     = "${data.vsphere_datastore.datastore.id}"

  num_cpus = 2
  memory   = 2048
  guest_id = "other3xLinux64Guest"

  network_interface {
    network_id            = "${data.vsphere_network.network.id}"
    bandwidth_share_level = "normal"
  }

  network_interface {
    network_id            = "${data.vsphere_network.network.id}"
    bandwidth_share_level = "high"
  }

  network_interface {
    network_id            = "${data.vsphere_network.network.id}"
    bandwidth_share_level = "low"
  }

  disk {
    label = "disk0"
    size  = 20
  }

  disk {
    label       = "disk1"
    unit_number = 1
    size        = 10
  }

  disk {
    label       = "disk2"
    unit_number = 2
    size        = 5
  }
}
`,
		os.Getenv("VSPHERE_DATACENTER"),
		os.Getenv("VSPHERE_RESOURCE_POOL"),
		os.Getenv("VSPHERE_NETWORK_LABEL_PXE"),
		os.Getenv("VSPHERE_DATASTORE"),
	)
}

func testAccResourceVSphereVirtualMachineConfigMultiHighBus() string {
	return fmt.Sprintf(`
variable "datacenter" {
  default = "%s"
}

variable "resource_pool" {
  default = "%s"
}

variable "network_label" {
  default = "%s"
}

variable "datastore" {
  default = "%s"
}

data "vsphere_datacenter" "dc" {
  name = "${var.datacenter}"
}

data "vsphere_datastore" "datastore" {
  name          = "${var.datastore}"
  datacenter_id = "${data.vsphere_datacenter.dc.id}"
}

data "vsphere_resource_pool" "pool" {
  name          = "${var.resource_pool}"
  datacenter_id = "${data.vsphere_datacenter.dc.id}"
}

data "vsphere_network" "network" {
  name          = "${var.network_label}"
  datacenter_id = "${data.vsphere_datacenter.dc.id}"
}

resource "vsphere_virtual_machine" "vm" {
  name             = "terraform-test"
  resource_pool_id = "${data.vsphere_resource_pool.pool.id}"
  datastore_id     = "${data.vsphere_datastore.datastore.id}"

  scsi_controller_count = 3

  num_cpus = 2
  memory   = 2048
  guest_id = "other3xLinux64Guest"

  network_interface {
    network_id            = "${data.vsphere_network.network.id}"
    bandwidth_share_level = "normal"
  }

  network_interface {
    network_id            = "${data.vsphere_network.network.id}"
    bandwidth_share_level = "high"
  }

  network_interface {
    network_id            = "${data.vsphere_network.network.id}"
    bandwidth_share_level = "low"
  }

  disk {
    label = "disk0"
    size  = 20
  }

  disk {
    label       = "disk1"
    unit_number = 15
    size        = 10
  }

  disk {
    label       = "disk2"
    unit_number = 31
    size        = 5
  }
}
`,
		os.Getenv("VSPHERE_DATACENTER"),
		os.Getenv("VSPHERE_RESOURCE_POOL"),
		os.Getenv("VSPHERE_NETWORK_LABEL_PXE"),
		os.Getenv("VSPHERE_DATASTORE"),
	)
}

func testAccResourceVSphereVirtualMachineConfigRemoveMiddle() string {
	return fmt.Sprintf(`
variable "datacenter" {
  default = "%s"
}

variable "resource_pool" {
  default = "%s"
}

variable "network_label" {
  default = "%s"
}

variable "datastore" {
  default = "%s"
}

data "vsphere_datacenter" "dc" {
  name = "${var.datacenter}"
}

data "vsphere_datastore" "datastore" {
  name          = "${var.datastore}"
  datacenter_id = "${data.vsphere_datacenter.dc.id}"
}

data "vsphere_resource_pool" "pool" {
  name          = "${var.resource_pool}"
  datacenter_id = "${data.vsphere_datacenter.dc.id}"
}

data "vsphere_network" "network" {
  name          = "${var.network_label}"
  datacenter_id = "${data.vsphere_datacenter.dc.id}"
}

resource "vsphere_virtual_machine" "vm" {
  name             = "terraform-test"
  resource_pool_id = "${data.vsphere_resource_pool.pool.id}"
  datastore_id     = "${data.vsphere_datastore.datastore.id}"

  num_cpus = 2
  memory   = 2048
  guest_id = "other3xLinux64Guest"

  network_interface {
    network_id            = "${data.vsphere_network.network.id}"
    bandwidth_share_level = "normal"
  }

  network_interface {
    network_id            = "${data.vsphere_network.network.id}"
    bandwidth_share_level = "low"
  }

  disk {
    label = "disk0"
    size  = 20
  }

  disk {
    label       = "disk2"
    unit_number = 2
    size        = 5
  }
}
`,
		os.Getenv("VSPHERE_DATACENTER"),
		os.Getenv("VSPHERE_RESOURCE_POOL"),
		os.Getenv("VSPHERE_NETWORK_LABEL_PXE"),
		os.Getenv("VSPHERE_DATASTORE"),
	)
}

func testAccResourceVSphereVirtualMachineConfigRemoveMiddleChangeUnit() string {
	return fmt.Sprintf(`
variable "datacenter" {
  default = "%s"
}

variable "resource_pool" {
  default = "%s"
}

variable "network_label" {
  default = "%s"
}

variable "datastore" {
  default = "%s"
}

data "vsphere_datacenter" "dc" {
  name = "${var.datacenter}"
}

data "vsphere_datastore" "datastore" {
  name          = "${var.datastore}"
  datacenter_id = "${data.vsphere_datacenter.dc.id}"
}

data "vsphere_resource_pool" "pool" {
  name          = "${var.resource_pool}"
  datacenter_id = "${data.vsphere_datacenter.dc.id}"
}

data "vsphere_network" "network" {
  name          = "${var.network_label}"
  datacenter_id = "${data.vsphere_datacenter.dc.id}"
}

resource "vsphere_virtual_machine" "vm" {
  name             = "terraform-test"
  resource_pool_id = "${data.vsphere_resource_pool.pool.id}"
  datastore_id     = "${data.vsphere_datastore.datastore.id}"

  num_cpus = 2
  memory   = 2048
  guest_id = "other3xLinux64Guest"

  network_interface {
    network_id            = "${data.vsphere_network.network.id}"
    bandwidth_share_level = "normal"
  }

  network_interface {
    network_id            = "${data.vsphere_network.network.id}"
    bandwidth_share_level = "low"
  }

  disk {
    label = "disk0"
    size  = 20
  }

  disk {
    label       = "disk2"
    unit_number = 1
    size        = 5
  }
}
`,
		os.Getenv("VSPHERE_DATACENTER"),
		os.Getenv("VSPHERE_RESOURCE_POOL"),
		os.Getenv("VSPHERE_NETWORK_LABEL_PXE"),
		os.Getenv("VSPHERE_DATASTORE"),
	)
}

func testAccResourceVSphereVirtualMachineConfigIsoCdrom() string {
	return fmt.Sprintf(`
variable "datacenter" {
  default = "%s"
}

variable "resource_pool" {
  default = "%s"
}

variable "network_label" {
  default = "%s"
}

variable "datastore" {
  default = "%s"
}

variable "iso_datastore" {
  default = "%s"
}

variable "iso_path" {
  default = "%s"
}

data "vsphere_datacenter" "dc" {
  name = "${var.datacenter}"
}

data "vsphere_datastore" "datastore" {
  name          = "${var.datastore}"
  datacenter_id = "${data.vsphere_datacenter.dc.id}"
}

data "vsphere_datastore" "iso_datastore" {
  name          = "${var.iso_datastore}"
  datacenter_id = "${data.vsphere_datacenter.dc.id}"
}

data "vsphere_resource_pool" "pool" {
  name          = "${var.resource_pool}"
  datacenter_id = "${data.vsphere_datacenter.dc.id}"
}

data "vsphere_network" "network" {
  name          = "${var.network_label}"
  datacenter_id = "${data.vsphere_datacenter.dc.id}"
}

resource "vsphere_virtual_machine" "vm" {
  name             = "terraform-test"
  resource_pool_id = "${data.vsphere_resource_pool.pool.id}"
  datastore_id     = "${data.vsphere_datastore.datastore.id}"

  num_cpus = 2
  memory   = 2048
  guest_id = "other3xLinux64Guest"

  wait_for_guest_net_timeout = -1

  network_interface {
    network_id = "${data.vsphere_network.network.id}"
  }

  disk {
    label = "disk0"
    size  = 20
  }

  cdrom {
    datastore_id = "${data.vsphere_datastore.iso_datastore.id}"
    path         = "${var.iso_path}"
  }
}
`,
		os.Getenv("VSPHERE_DATACENTER"),
		os.Getenv("VSPHERE_RESOURCE_POOL"),
		os.Getenv("VSPHERE_NETWORK_LABEL_PXE"),
		os.Getenv("VSPHERE_DATASTORE"),
		os.Getenv("VSPHERE_ISO_DATASTORE"),
		os.Getenv("VSPHERE_ISO_FILE"),
	)
}

func testAccResourceVSphereVirtualMachineConfigIsoCdromCloneIsoVApp() string {
	return fmt.Sprintf(`
variable "datacenter" {
  default = "%s"
}

variable "resource_pool" {
  default = "%s"
}

variable "network_label" {
  default = "%s"
}

variable "ipv4_address" {
  default = "%s"
}

variable "ipv4_netmask" {
  default = "%s"
}

variable "ipv4_gateway" {
  default = "%s"
}

variable "dns_server" {
  default = "%s"
}

variable "datastore" {
  default = "%s"
}

variable "cdrom_datastore" {
  default = "%s"
}

variable "cdrom_iso" {
  default = "%s"
}

variable "template" {
  default = "%s"
}

variable "linked_clone" {
  default = "%s"
}

data "vsphere_datacenter" "dc" {
  name = "${var.datacenter}"
}

data "vsphere_datastore" "datastore" {
  name          = "${var.datastore}"
  datacenter_id = "${data.vsphere_datacenter.dc.id}"
}

data "vsphere_resource_pool" "pool" {
  name          = "${var.resource_pool}"
  datacenter_id = "${data.vsphere_datacenter.dc.id}"
}

data "vsphere_network" "network" {
  name          = "${var.network_label}"
  datacenter_id = "${data.vsphere_datacenter.dc.id}"
}

data "vsphere_virtual_machine" "template" {
  name          = "${var.template}"
  datacenter_id = "${data.vsphere_datacenter.dc.id}"
}

data "vsphere_datastore" "cdrom_datastore" {
  name = "${var.cdrom_datastore}"
  datacenter_id = "${data.vsphere_datacenter.dc.id}"
}

data "template_file" "config_data" {
	template = <<EOS
#!/bin/sh
cat > /etc/network/interfaces << EOT
auto lo
iface lo inet loopback

auto ens192
iface ens192 inet static
    address ${var.ipv4_address}
    netmask ${cidrnetmask("${var.ipv4_address}/${var.ipv4_netmask}")}
    gateway ${var.ipv4_gateway}
EOT
reboot
EOS
}

resource "vsphere_virtual_machine" "vm" {
  name             = "terraform-test"
  resource_pool_id = "${data.vsphere_resource_pool.pool.id}"
  datastore_id     = "${data.vsphere_datastore.datastore.id}"

  num_cpus = 2
  memory   = 2048
  guest_id = "${data.vsphere_virtual_machine.template.guest_id}"

  wait_for_guest_net_timeout = 10

  network_interface {
    network_id   = "${data.vsphere_network.network.id}"
    adapter_type = "${data.vsphere_virtual_machine.template.network_interface_types[0]}"
  }

  disk {
    label            = "disk0"
    size             = "${data.vsphere_virtual_machine.template.disks.0.size}"
    eagerly_scrub    = "${data.vsphere_virtual_machine.template.disks.0.eagerly_scrub}"
    thin_provisioned = "${data.vsphere_virtual_machine.template.disks.0.thin_provisioned}"
  }

  cdrom {
    datastore_id = "${data.vsphere_datastore.cdrom_datastore.id}"
    path         = "${var.cdrom_iso}"
  }

  vapp {
    properties {
      "user-data" = "${base64encode(data.template_file.config_data.rendered)}"
      "hostname"  = "custom-hostname"
    }
  }

  clone {
    template_uuid = "${data.vsphere_virtual_machine.template.id}"
    linked_clone  = "${var.linked_clone != "" ? "true" : "false" }"
  }
}
`,
		os.Getenv("VSPHERE_DATACENTER"),
		os.Getenv("VSPHERE_RESOURCE_POOL"),
		os.Getenv("VSPHERE_NETWORK_LABEL"),
		os.Getenv("VSPHERE_IPV4_ADDRESS"),
		os.Getenv("VSPHERE_IPV4_PREFIX"),
		os.Getenv("VSPHERE_IPV4_GATEWAY"),
		os.Getenv("VSPHERE_DNS"),
		os.Getenv("VSPHERE_DATASTORE"),
		os.Getenv("VSPHERE_ISO_DATASTORE"),
		os.Getenv("VSPHERE_ISO_FILE"),
		os.Getenv("VSPHERE_TEMPLATE_ISO_TRANSPORT"),
		os.Getenv("VSPHERE_USE_LINKED_CLONE"),
	)
}

func testAccResourceVSphereVirtualMachineConfigNoCdromCloneIsoVApp() string {
	return fmt.Sprintf(`
variable "datacenter" {
  default = "%s"
}

variable "resource_pool" {
  default = "%s"
}

variable "network_label" {
  default = "%s"
}

variable "ipv4_address" {
  default = "%s"
}

variable "ipv4_netmask" {
  default = "%s"
}

variable "ipv4_gateway" {
  default = "%s"
}

variable "dns_server" {
  default = "%s"
}

variable "datastore" {
  default = "%s"
}

variable "template" {
  default = "%s"
}

variable "linked_clone" {
  default = "%s"
}

data "vsphere_datacenter" "dc" {
  name = "${var.datacenter}"
}

data "vsphere_datastore" "datastore" {
  name          = "${var.datastore}"
  datacenter_id = "${data.vsphere_datacenter.dc.id}"
}

data "vsphere_resource_pool" "pool" {
  name          = "${var.resource_pool}"
  datacenter_id = "${data.vsphere_datacenter.dc.id}"
}

data "vsphere_network" "network" {
  name          = "${var.network_label}"
  datacenter_id = "${data.vsphere_datacenter.dc.id}"
}

data "vsphere_virtual_machine" "template" {
  name          = "${var.template}"
  datacenter_id = "${data.vsphere_datacenter.dc.id}"
}

data "template_file" "config_data" {
	template = <<EOS
#!/bin/sh
cat > /etc/network/interfaces << EOT
auto lo
iface lo inet loopback

auto ens192
iface ens192 inet static
    address ${var.ipv4_address}
    netmask ${cidrnetmask("${var.ipv4_address}/${var.ipv4_netmask}")}
    gateway ${var.ipv4_gateway}
EOT
reboot
EOS
}

resource "vsphere_virtual_machine" "vm" {
  name             = "terraform-test"
  resource_pool_id = "${data.vsphere_resource_pool.pool.id}"
  datastore_id     = "${data.vsphere_datastore.datastore.id}"

  num_cpus = 2
  memory   = 2048
  guest_id = "${data.vsphere_virtual_machine.template.guest_id}"

  wait_for_guest_net_timeout = 10

  network_interface {
    network_id   = "${data.vsphere_network.network.id}"
    adapter_type = "${data.vsphere_virtual_machine.template.network_interface_types[0]}"
  }

  disk {
    label            = "disk0"
    size             = "${data.vsphere_virtual_machine.template.disks.0.size}"
    eagerly_scrub    = "${data.vsphere_virtual_machine.template.disks.0.eagerly_scrub}"
    thin_provisioned = "${data.vsphere_virtual_machine.template.disks.0.thin_provisioned}"
  }

  vapp {
    properties {
      "user-data" = "${base64encode(data.template_file.config_data.rendered)}"
      "hostname"  = "custom-hostname"
    }
  }

  clone {
    template_uuid = "${data.vsphere_virtual_machine.template.id}"
    linked_clone  = "${var.linked_clone != "" ? "true" : "false" }"
  }
}
`,
		os.Getenv("VSPHERE_DATACENTER"),
		os.Getenv("VSPHERE_RESOURCE_POOL"),
		os.Getenv("VSPHERE_NETWORK_LABEL"),
		os.Getenv("VSPHERE_IPV4_ADDRESS"),
		os.Getenv("VSPHERE_IPV4_PREFIX"),
		os.Getenv("VSPHERE_IPV4_GATEWAY"),
		os.Getenv("VSPHERE_DNS"),
		os.Getenv("VSPHERE_DATASTORE"),
		os.Getenv("VSPHERE_TEMPLATE_ISO_TRANSPORT"),
		os.Getenv("VSPHERE_USE_LINKED_CLONE"),
	)
}

func testAccResourceVSphereVirtualMachineConfigClientCdromCloneIsoVApp() string {
	return fmt.Sprintf(`
variable "datacenter" {
  default = "%s"
}

variable "resource_pool" {
  default = "%s"
}

variable "network_label" {
  default = "%s"
}

variable "ipv4_address" {
  default = "%s"
}

variable "ipv4_netmask" {
  default = "%s"
}

variable "ipv4_gateway" {
  default = "%s"
}

variable "dns_server" {
  default = "%s"
}

variable "datastore" {
  default = "%s"
}

variable "template" {
  default = "%s"
}

variable "linked_clone" {
  default = "%s"
}

data "vsphere_datacenter" "dc" {
  name = "${var.datacenter}"
}

data "vsphere_datastore" "datastore" {
  name          = "${var.datastore}"
  datacenter_id = "${data.vsphere_datacenter.dc.id}"
}

data "vsphere_resource_pool" "pool" {
  name          = "${var.resource_pool}"
  datacenter_id = "${data.vsphere_datacenter.dc.id}"
}

data "vsphere_network" "network" {
  name          = "${var.network_label}"
  datacenter_id = "${data.vsphere_datacenter.dc.id}"
}

data "vsphere_virtual_machine" "template" {
  name          = "${var.template}"
  datacenter_id = "${data.vsphere_datacenter.dc.id}"
}

data "template_file" "config_data" {
	template = <<EOS
#!/bin/sh
cat > /etc/network/interfaces << EOT
auto lo
iface lo inet loopback

auto ens192
iface ens192 inet static
    address ${var.ipv4_address}
    netmask ${cidrnetmask("${var.ipv4_address}/${var.ipv4_netmask}")}
    gateway ${var.ipv4_gateway}
EOT
reboot
EOS
}

resource "vsphere_virtual_machine" "vm" {
  name             = "terraform-test"
  resource_pool_id = "${data.vsphere_resource_pool.pool.id}"
  datastore_id     = "${data.vsphere_datastore.datastore.id}"

  num_cpus = 2
  memory   = 2048
  guest_id = "${data.vsphere_virtual_machine.template.guest_id}"

  wait_for_guest_net_timeout = 10

  network_interface {
    network_id   = "${data.vsphere_network.network.id}"
    adapter_type = "${data.vsphere_virtual_machine.template.network_interface_types[0]}"
  }

  disk {
    label            = "disk0"
    size             = "${data.vsphere_virtual_machine.template.disks.0.size}"
    eagerly_scrub    = "${data.vsphere_virtual_machine.template.disks.0.eagerly_scrub}"
    thin_provisioned = "${data.vsphere_virtual_machine.template.disks.0.thin_provisioned}"
  }

  cdrom {
    client_device = true
  }

  vapp {
    properties {
      "user-data" = "${base64encode(data.template_file.config_data.rendered)}"
      "hostname"  = "custom-hostname"
    }
  }

  clone {
    template_uuid = "${data.vsphere_virtual_machine.template.id}"
    linked_clone  = "${var.linked_clone != "" ? "true" : "false" }"
  }
}
`,
		os.Getenv("VSPHERE_DATACENTER"),
		os.Getenv("VSPHERE_RESOURCE_POOL"),
		os.Getenv("VSPHERE_NETWORK_LABEL"),
		os.Getenv("VSPHERE_IPV4_ADDRESS"),
		os.Getenv("VSPHERE_IPV4_PREFIX"),
		os.Getenv("VSPHERE_IPV4_GATEWAY"),
		os.Getenv("VSPHERE_DNS"),
		os.Getenv("VSPHERE_DATASTORE"),
		os.Getenv("VSPHERE_TEMPLATE_ISO_TRANSPORT"),
		os.Getenv("VSPHERE_USE_LINKED_CLONE"),
	)
}

func testAccResourceVSphereVirtualMachineConfigClientCdromClone() string {
	return fmt.Sprintf(`
variable "datacenter" {
  default = "%s"
}

variable "resource_pool" {
  default = "%s"
}

variable "network_label" {
  default = "%s"
}

variable "ipv4_address" {
  default = "%s"
}

variable "ipv4_netmask" {
  default = "%s"
}

variable "ipv4_gateway" {
  default = "%s"
}

variable "dns_server" {
  default = "%s"
}

variable "datastore" {
  default = "%s"
}

variable "template" {
  default = "%s"
}

variable "linked_clone" {
  default = "%s"
}

data "vsphere_datacenter" "dc" {
  name = "${var.datacenter}"
}

data "vsphere_datastore" "datastore" {
  name          = "${var.datastore}"
  datacenter_id = "${data.vsphere_datacenter.dc.id}"
}

data "vsphere_resource_pool" "pool" {
  name          = "${var.resource_pool}"
  datacenter_id = "${data.vsphere_datacenter.dc.id}"
}

data "vsphere_network" "network" {
  name          = "${var.network_label}"
  datacenter_id = "${data.vsphere_datacenter.dc.id}"
}

data "vsphere_virtual_machine" "template" {
  name          = "${var.template}"
  datacenter_id = "${data.vsphere_datacenter.dc.id}"
}

resource "vsphere_virtual_machine" "vm" {
  name             = "terraform-test"
  resource_pool_id = "${data.vsphere_resource_pool.pool.id}"
  datastore_id     = "${data.vsphere_datastore.datastore.id}"

  num_cpus = 2
  memory   = 2048
  guest_id = "${data.vsphere_virtual_machine.template.guest_id}"

  network_interface {
    network_id   = "${data.vsphere_network.network.id}"
    adapter_type = "${data.vsphere_virtual_machine.template.network_interface_types[0]}"
  }

  disk {
    label            = "disk0"
    size             = "${data.vsphere_virtual_machine.template.disks.0.size}"
    eagerly_scrub    = "${data.vsphere_virtual_machine.template.disks.0.eagerly_scrub}"
    thin_provisioned = "${data.vsphere_virtual_machine.template.disks.0.thin_provisioned}"
  }

  cdrom {
    client_device = true
  }

  clone {
    template_uuid = "${data.vsphere_virtual_machine.template.id}"
    linked_clone  = "${var.linked_clone != "" ? "true" : "false" }"

    customize {
      linux_options {
        host_name = "terraform-test"
        domain    = "test.internal"
      }

      network_interface {
        ipv4_address = "${var.ipv4_address}"
        ipv4_netmask = "${var.ipv4_netmask}"
      }

      ipv4_gateway    = "${var.ipv4_gateway}"
      dns_server_list = ["${var.dns_server}"]
      dns_suffix_list = ["test.internal"]
    }
  }
}
`,
		os.Getenv("VSPHERE_DATACENTER"),
		os.Getenv("VSPHERE_RESOURCE_POOL"),
		os.Getenv("VSPHERE_NETWORK_LABEL"),
		os.Getenv("VSPHERE_IPV4_ADDRESS"),
		os.Getenv("VSPHERE_IPV4_PREFIX"),
		os.Getenv("VSPHERE_IPV4_GATEWAY"),
		os.Getenv("VSPHERE_DNS"),
		os.Getenv("VSPHERE_DATASTORE"),
		os.Getenv("VSPHERE_TEMPLATE"),
		os.Getenv("VSPHERE_USE_LINKED_CLONE"),
	)
}

func testAccResourceVSphereVirtualMachineConfigClientCdrom() string {
	return fmt.Sprintf(`
variable "datacenter" {
  default = "%s"
}

variable "resource_pool" {
  default = "%s"
}

variable "network_label" {
  default = "%s"
}

variable "datastore" {
  default = "%s"
}

data "vsphere_datacenter" "dc" {
  name = "${var.datacenter}"
}

data "vsphere_datastore" "datastore" {
  name          = "${var.datastore}"
  datacenter_id = "${data.vsphere_datacenter.dc.id}"
}

data "vsphere_resource_pool" "pool" {
  name          = "${var.resource_pool}"
  datacenter_id = "${data.vsphere_datacenter.dc.id}"
}

data "vsphere_network" "network" {
  name          = "${var.network_label}"
  datacenter_id = "${data.vsphere_datacenter.dc.id}"
}

resource "vsphere_virtual_machine" "vm" {
  name             = "terraform-test"
  resource_pool_id = "${data.vsphere_resource_pool.pool.id}"
  datastore_id     = "${data.vsphere_datastore.datastore.id}"

  num_cpus = 2
  memory   = 2048
  guest_id = "other3xLinux64Guest"

  wait_for_guest_net_timeout = -1

  network_interface {
    network_id = "${data.vsphere_network.network.id}"
  }

  disk {
    label = "disk0"
    size  = 20
  }

  cdrom {
    client_device = true
  }
}
`,
		os.Getenv("VSPHERE_DATACENTER"),
		os.Getenv("VSPHERE_RESOURCE_POOL"),
		os.Getenv("VSPHERE_NETWORK_LABEL_PXE"),
		os.Getenv("VSPHERE_DATASTORE"),
	)
}

func testAccResourceVSphereVirtualMachineConfigNoCdromParameters() string {
	return fmt.Sprintf(`
variable "datacenter" {
  default = "%s"
}

variable "resource_pool" {
  default = "%s"
}

variable "network_label" {
  default = "%s"
}

variable "datastore" {
  default = "%s"
}

data "vsphere_datacenter" "dc" {
  name = "${var.datacenter}"
}

data "vsphere_datastore" "datastore" {
  name          = "${var.datastore}"
  datacenter_id = "${data.vsphere_datacenter.dc.id}"
}

data "vsphere_resource_pool" "pool" {
  name          = "${var.resource_pool}"
  datacenter_id = "${data.vsphere_datacenter.dc.id}"
}

data "vsphere_network" "network" {
  name          = "${var.network_label}"
  datacenter_id = "${data.vsphere_datacenter.dc.id}"
}

resource "vsphere_virtual_machine" "vm" {
  name             = "terraform-test"
  resource_pool_id = "${data.vsphere_resource_pool.pool.id}"
  datastore_id     = "${data.vsphere_datastore.datastore.id}"

  num_cpus = 2
  memory   = 2048
  guest_id = "other3xLinux64Guest"

  wait_for_guest_net_timeout = -1

  network_interface {
    network_id = "${data.vsphere_network.network.id}"
  }

  disk {
    label = "disk0"
    size  = 20
  }

  cdrom {}
}
`,
		os.Getenv("VSPHERE_DATACENTER"),
		os.Getenv("VSPHERE_RESOURCE_POOL"),
		os.Getenv("VSPHERE_NETWORK_LABEL_PXE"),
		os.Getenv("VSPHERE_DATASTORE"),
	)
}

func testAccResourceVSphereVirtualMachineConfigConflictingCdromParameters() string {
	return fmt.Sprintf(`
variable "datacenter" {
  default = "%s"
}

variable "resource_pool" {
  default = "%s"
}

variable "network_label" {
  default = "%s"
}

variable "datastore" {
  default = "%s"
}

variable "iso_datastore" {
  default = "%s"
}

variable "iso_path" {
  default = "%s"
}

data "vsphere_datacenter" "dc" {
  name = "${var.datacenter}"
}

data "vsphere_datastore" "datastore" {
  name          = "${var.datastore}"
  datacenter_id = "${data.vsphere_datacenter.dc.id}"
}

data "vsphere_datastore" "iso_datastore" {
  name          = "${var.iso_datastore}"
  datacenter_id = "${data.vsphere_datacenter.dc.id}"
}

data "vsphere_resource_pool" "pool" {
  name          = "${var.resource_pool}"
  datacenter_id = "${data.vsphere_datacenter.dc.id}"
}

data "vsphere_network" "network" {
  name          = "${var.network_label}"
  datacenter_id = "${data.vsphere_datacenter.dc.id}"
}

resource "vsphere_virtual_machine" "vm" {
  name             = "terraform-test"
  resource_pool_id = "${data.vsphere_resource_pool.pool.id}"
  datastore_id     = "${data.vsphere_datastore.datastore.id}"

  num_cpus = 2
  memory   = 2048
  guest_id = "other3xLinux64Guest"

  wait_for_guest_net_timeout = -1

  network_interface {
    network_id = "${data.vsphere_network.network.id}"
  }

  disk {
    label = "disk0"
    size  = 20
  }

  cdrom {
    datastore_id  = "${data.vsphere_datastore.iso_datastore.id}"
    path          = "${var.iso_path}"
    client_device = true
  }
}
`,
		os.Getenv("VSPHERE_DATACENTER"),
		os.Getenv("VSPHERE_RESOURCE_POOL"),
		os.Getenv("VSPHERE_NETWORK_LABEL_PXE"),
		os.Getenv("VSPHERE_DATASTORE"),
		os.Getenv("VSPHERE_ISO_DATASTORE"),
		os.Getenv("VSPHERE_ISO_FILE"),
	)
}

func testAccResourceVSphereVirtualMachineConfigBeefy() string {
	return fmt.Sprintf(`
variable "datacenter" {
  default = "%s"
}

variable "resource_pool" {
  default = "%s"
}

variable "network_label" {
  default = "%s"
}

variable "datastore" {
  default = "%s"
}

data "vsphere_datacenter" "dc" {
  name = "${var.datacenter}"
}

data "vsphere_datastore" "datastore" {
  name          = "${var.datastore}"
  datacenter_id = "${data.vsphere_datacenter.dc.id}"
}

data "vsphere_resource_pool" "pool" {
  name          = "${var.resource_pool}"
  datacenter_id = "${data.vsphere_datacenter.dc.id}"
}

data "vsphere_network" "network" {
  name          = "${var.network_label}"
  datacenter_id = "${data.vsphere_datacenter.dc.id}"
}

resource "vsphere_virtual_machine" "vm" {
  name             = "terraform-test"
  resource_pool_id = "${data.vsphere_resource_pool.pool.id}"
  datastore_id     = "${data.vsphere_datastore.datastore.id}"

  num_cpus = 4
  memory   = 8192
  guest_id = "other3xLinux64Guest"

  network_interface {
    network_id = "${data.vsphere_network.network.id}"
  }

  disk {
    label = "disk0"
    size  = 20
  }
}
`,
		os.Getenv("VSPHERE_DATACENTER"),
		os.Getenv("VSPHERE_RESOURCE_POOL"),
		os.Getenv("VSPHERE_NETWORK_LABEL_PXE"),
		os.Getenv("VSPHERE_DATASTORE"),
	)
}

func testAccResourceVSphereVirtualMachineConfigMaxNIC() string {
	return fmt.Sprintf(`
variable "datacenter" {
  default = "%s"
}

variable "resource_pool" {
  default = "%s"
}

variable "network_label" {
  default = "%s"
}

variable "datastore" {
  default = "%s"
}

data "vsphere_datacenter" "dc" {
  name = "${var.datacenter}"
}

data "vsphere_datastore" "datastore" {
  name          = "${var.datastore}"
  datacenter_id = "${data.vsphere_datacenter.dc.id}"
}

data "vsphere_resource_pool" "pool" {
  name          = "${var.resource_pool}"
  datacenter_id = "${data.vsphere_datacenter.dc.id}"
}

data "vsphere_network" "network" {
  name          = "${var.network_label}"
  datacenter_id = "${data.vsphere_datacenter.dc.id}"
}

resource "vsphere_virtual_machine" "vm" {
  name             = "terraform-test"
  resource_pool_id = "${data.vsphere_resource_pool.pool.id}"
  datastore_id     = "${data.vsphere_datastore.datastore.id}"

  num_cpus = 2
  memory   = 2048
  guest_id = "other3xLinux64Guest"

  network_interface {
    network_id = "${data.vsphere_network.network.id}"
  }

  network_interface {
    network_id = "${data.vsphere_network.network.id}"
  }

  network_interface {
    network_id = "${data.vsphere_network.network.id}"
  }

  network_interface {
    network_id = "${data.vsphere_network.network.id}"
  }

  network_interface {
    network_id = "${data.vsphere_network.network.id}"
  }

  network_interface {
    network_id = "${data.vsphere_network.network.id}"
  }

  network_interface {
    network_id = "${data.vsphere_network.network.id}"
  }

  network_interface {
    network_id = "${data.vsphere_network.network.id}"
  }

  network_interface {
    network_id = "${data.vsphere_network.network.id}"
  }

  network_interface {
    network_id = "${data.vsphere_network.network.id}"
  }

  disk {
    label = "disk0"
    size  = 20
  }
}
`,
		os.Getenv("VSPHERE_DATACENTER"),
		os.Getenv("VSPHERE_RESOURCE_POOL"),
		os.Getenv("VSPHERE_NETWORK_LABEL_PXE"),
		os.Getenv("VSPHERE_DATASTORE"),
	)
}

func testAccResourceVSphereVirtualMachineConfigBasicAnnotation() string {
	return fmt.Sprintf(`
variable "datacenter" {
  default = "%s"
}

variable "resource_pool" {
  default = "%s"
}

variable "network_label" {
  default = "%s"
}

variable "datastore" {
  default = "%s"
}

variable "annotation" {
  default = "%s"
}

data "vsphere_datacenter" "dc" {
  name = "${var.datacenter}"
}

data "vsphere_datastore" "datastore" {
  name          = "${var.datastore}"
  datacenter_id = "${data.vsphere_datacenter.dc.id}"
}

data "vsphere_resource_pool" "pool" {
  name          = "${var.resource_pool}"
  datacenter_id = "${data.vsphere_datacenter.dc.id}"
}

data "vsphere_network" "network" {
  name          = "${var.network_label}"
  datacenter_id = "${data.vsphere_datacenter.dc.id}"
}

resource "vsphere_virtual_machine" "vm" {
  name             = "terraform-test"
  resource_pool_id = "${data.vsphere_resource_pool.pool.id}"
  datastore_id     = "${data.vsphere_datastore.datastore.id}"

  num_cpus   = 2
  memory     = 2048
  guest_id   = "other3xLinux64Guest"
  annotation = "${var.annotation}"

  network_interface {
    network_id = "${data.vsphere_network.network.id}"
  }

  disk {
    label = "disk0"
    size  = 20
  }
}
`,
		os.Getenv("VSPHERE_DATACENTER"),
		os.Getenv("VSPHERE_RESOURCE_POOL"),
		os.Getenv("VSPHERE_NETWORK_LABEL_PXE"),
		os.Getenv("VSPHERE_DATASTORE"),
		testAccResourceVSphereVirtualMachineAnnotation,
	)
}

func testAccResourceVSphereVirtualMachineConfigGrowDisk(size int) string {
	return fmt.Sprintf(`
variable "datacenter" {
  default = "%s"
}

variable "resource_pool" {
  default = "%s"
}

variable "network_label" {
  default = "%s"
}

variable "datastore" {
  default = "%s"
}

data "vsphere_datacenter" "dc" {
  name = "${var.datacenter}"
}

data "vsphere_datastore" "datastore" {
  name = "${var.datastore}"
  datacenter_id = "${data.vsphere_datacenter.dc.id}"
}

data "vsphere_resource_pool" "pool" {
  name          = "${var.resource_pool}"
  datacenter_id = "${data.vsphere_datacenter.dc.id}"
}

data "vsphere_network" "network" {
  name          = "${var.network_label}"
  datacenter_id = "${data.vsphere_datacenter.dc.id}"
}

resource "vsphere_virtual_machine" "vm" {
  name             = "terraform-test"
  resource_pool_id = "${data.vsphere_resource_pool.pool.id}"
  datastore_id     = "${data.vsphere_datastore.datastore.id}"

  num_cpus = 2
  memory   = 2048
  guest_id = "other3xLinux64Guest"

  network_interface {
    network_id = "${data.vsphere_network.network.id}"
  }

  disk {
    label = "disk0"
    size  = %d
  }
}
`,
		os.Getenv("VSPHERE_DATACENTER"),
		os.Getenv("VSPHERE_RESOURCE_POOL"),
		os.Getenv("VSPHERE_NETWORK_LABEL_PXE"),
		os.Getenv("VSPHERE_DATASTORE"),
		size,
	)
}

func testAccResourceVSphereVirtualMachineConfigLsiLogicSAS() string {
	return fmt.Sprintf(`
variable "datacenter" {
  default = "%s"
}

variable "resource_pool" {
  default = "%s"
}

variable "network_label" {
  default = "%s"
}

variable "datastore" {
  default = "%s"
}

data "vsphere_datacenter" "dc" {
  name = "${var.datacenter}"
}

data "vsphere_datastore" "datastore" {
  name          = "${var.datastore}"
  datacenter_id = "${data.vsphere_datacenter.dc.id}"
}

data "vsphere_resource_pool" "pool" {
  name          = "${var.resource_pool}"
  datacenter_id = "${data.vsphere_datacenter.dc.id}"
}

data "vsphere_network" "network" {
  name          = "${var.network_label}"
  datacenter_id = "${data.vsphere_datacenter.dc.id}"
}

resource "vsphere_virtual_machine" "vm" {
  name             = "terraform-test"
  resource_pool_id = "${data.vsphere_resource_pool.pool.id}"
  datastore_id     = "${data.vsphere_datastore.datastore.id}"

  num_cpus = 2
  memory   = 2048
  guest_id = "other3xLinux64Guest"

  scsi_type = "lsilogic-sas"

  network_interface {
    network_id = "${data.vsphere_network.network.id}"
  }

  disk {
    label = "disk0"
    size  = 20
  }
}
`,
		os.Getenv("VSPHERE_DATACENTER"),
		os.Getenv("VSPHERE_RESOURCE_POOL"),
		os.Getenv("VSPHERE_NETWORK_LABEL_PXE"),
		os.Getenv("VSPHERE_DATASTORE"),
	)
}

func testAccResourceVSphereVirtualMachineConfigExtraConfig(k, v string) string {
	return fmt.Sprintf(`
variable "datacenter" {
  default = "%s"
}

variable "resource_pool" {
  default = "%s"
}

variable "network_label" {
  default = "%s"
}

variable "datastore" {
  default = "%s"
}

data "vsphere_datacenter" "dc" {
  name = "${var.datacenter}"
}

data "vsphere_datastore" "datastore" {
  name          = "${var.datastore}"
  datacenter_id = "${data.vsphere_datacenter.dc.id}"
}

data "vsphere_resource_pool" "pool" {
  name          = "${var.resource_pool}"
  datacenter_id = "${data.vsphere_datacenter.dc.id}"
}

data "vsphere_network" "network" {
  name          = "${var.network_label}"
  datacenter_id = "${data.vsphere_datacenter.dc.id}"
}

resource "vsphere_virtual_machine" "vm" {
  name             = "terraform-test"
  resource_pool_id = "${data.vsphere_resource_pool.pool.id}"
  datastore_id     = "${data.vsphere_datastore.datastore.id}"

  num_cpus = 2
  memory   = 2048
  guest_id = "other3xLinux64Guest"

  extra_config {
    "%s" = "%s"
  }

  network_interface {
    network_id = "${data.vsphere_network.network.id}"
  }

  disk {
    label = "disk0"
    size  = 20
  }
}
`,
		os.Getenv("VSPHERE_DATACENTER"),
		os.Getenv("VSPHERE_RESOURCE_POOL"),
		os.Getenv("VSPHERE_NETWORK_LABEL_PXE"),
		os.Getenv("VSPHERE_DATASTORE"),
		k, v,
	)
}

func testAccResourceVSphereVirtualMachineConfigExistingVmdk() string {
	return fmt.Sprintf(`
variable "datacenter" {
  default = "%s"
}

variable "resource_pool" {
  default = "%s"
}

variable "network_label" {
  default = "%s"
}

variable "datastore" {
  default = "%s"
}

variable "extra_vmdk_name" {
  default = "%s"
}

data "vsphere_datacenter" "dc" {
  name = "${var.datacenter}"
}

data "vsphere_datastore" "datastore" {
  name          = "${var.datastore}"
  datacenter_id = "${data.vsphere_datacenter.dc.id}"
}

data "vsphere_resource_pool" "pool" {
  name          = "${var.resource_pool}"
  datacenter_id = "${data.vsphere_datacenter.dc.id}"
}

data "vsphere_network" "network" {
  name          = "${var.network_label}"
  datacenter_id = "${data.vsphere_datacenter.dc.id}"
}

resource "vsphere_virtual_disk" "disk" {
  size         = 1
  vmdk_path    = "${var.extra_vmdk_name}"
  datacenter   = "${var.datacenter}"
  datastore    = "${var.datastore}"
  type         = "thin"
  adapter_type = "lsiLogic"
}

resource "vsphere_virtual_machine" "vm" {
  name             = "terraform-test"
  resource_pool_id = "${data.vsphere_resource_pool.pool.id}"
  datastore_id     = "${data.vsphere_datastore.datastore.id}"

  num_cpus = 2
  memory   = 2048
  guest_id = "other3xLinux64Guest"

  network_interface {
    network_id = "${data.vsphere_network.network.id}"
  }

  disk {
    label = "disk0"
    size  = 20
  }

  disk {
    label        = "disk1"
    datastore_id = "${data.vsphere_datastore.datastore.id}"
    path         = "${vsphere_virtual_disk.disk.vmdk_path}"
    disk_mode    = "independent_persistent"
    attach       = true
    unit_number  = 1
  }
}
`,
		os.Getenv("VSPHERE_DATACENTER"),
		os.Getenv("VSPHERE_RESOURCE_POOL"),
		os.Getenv("VSPHERE_NETWORK_LABEL_PXE"),
		os.Getenv("VSPHERE_DATASTORE"),
		testAccResourceVSphereVirtualMachineDiskNameExtraVmdk,
	)
}

func testAccResourceVSphereVirtualMachineConfigInFolder() string {
	return fmt.Sprintf(`
variable "datacenter" {
  default = "%s"
}

variable "resource_pool" {
  default = "%s"
}

variable "network_label" {
  default = "%s"
}

variable "datastore" {
  default = "%s"
}

data "vsphere_datacenter" "dc" {
  name = "${var.datacenter}"
}

data "vsphere_datastore" "datastore" {
  name          = "${var.datastore}"
  datacenter_id = "${data.vsphere_datacenter.dc.id}"
}

data "vsphere_resource_pool" "pool" {
  name          = "${var.resource_pool}"
  datacenter_id = "${data.vsphere_datacenter.dc.id}"
}

data "vsphere_network" "network" {
  name          = "${var.network_label}"
  datacenter_id = "${data.vsphere_datacenter.dc.id}"
}

resource "vsphere_folder" "folder" {
  path          = "terraform-test-vms"
  type          = "vm"
  datacenter_id = "${data.vsphere_datacenter.dc.id}"
}

resource "vsphere_virtual_machine" "vm" {
  name             = "terraform-test"
  resource_pool_id = "${data.vsphere_resource_pool.pool.id}"
  datastore_id     = "${data.vsphere_datastore.datastore.id}"
  folder           = "${vsphere_folder.folder.path}"

  num_cpus = 2
  memory   = 2048
  guest_id = "other3xLinux64Guest"

  network_interface {
    network_id = "${data.vsphere_network.network.id}"
  }

  disk {
    label = "disk0"
    size  = 20
  }
}
`,
		os.Getenv("VSPHERE_DATACENTER"),
		os.Getenv("VSPHERE_RESOURCE_POOL"),
		os.Getenv("VSPHERE_NETWORK_LABEL_PXE"),
		os.Getenv("VSPHERE_DATASTORE"),
	)
}

func testAccResourceVSphereVirtualMachineConfigStaticMAC() string {
	return fmt.Sprintf(`
variable "datacenter" {
  default = "%s"
}

variable "resource_pool" {
  default = "%s"
}

variable "network_label" {
  default = "%s"
}

variable "datastore" {
  default = "%s"
}

data "vsphere_datacenter" "dc" {
  name = "${var.datacenter}"
}

data "vsphere_datastore" "datastore" {
  name          = "${var.datastore}"
  datacenter_id = "${data.vsphere_datacenter.dc.id}"
}

data "vsphere_resource_pool" "pool" {
  name          = "${var.resource_pool}"
  datacenter_id = "${data.vsphere_datacenter.dc.id}"
}

data "vsphere_network" "network" {
  name          = "${var.network_label}"
  datacenter_id = "${data.vsphere_datacenter.dc.id}"
}

resource "vsphere_virtual_machine" "vm" {
  name             = "terraform-test"
  resource_pool_id = "${data.vsphere_resource_pool.pool.id}"
  datastore_id     = "${data.vsphere_datastore.datastore.id}"

  num_cpus = 2
  memory   = 2048
  guest_id = "other3xLinux64Guest"

  network_interface {
    network_id     = "${data.vsphere_network.network.id}"
    use_static_mac = true
    mac_address    = "%s"
  }

  disk {
    label = "disk0"
    size  = 20
  }
}
`,
		os.Getenv("VSPHERE_DATACENTER"),
		os.Getenv("VSPHERE_RESOURCE_POOL"),
		os.Getenv("VSPHERE_NETWORK_LABEL_PXE"),
		os.Getenv("VSPHERE_DATASTORE"),
		testAccResourceVSphereVirtualMachineStaticMacAddr,
	)
}

func testAccResourceVSphereVirtualMachineConfigSingleTag() string {
	return fmt.Sprintf(`
variable "datacenter" {
  default = "%s"
}

variable "resource_pool" {
  default = "%s"
}

variable "network_label" {
  default = "%s"
}

variable "datastore" {
  default = "%s"
}

data "vsphere_datacenter" "dc" {
  name = "${var.datacenter}"
}

data "vsphere_datastore" "datastore" {
  name          = "${var.datastore}"
  datacenter_id = "${data.vsphere_datacenter.dc.id}"
}

data "vsphere_resource_pool" "pool" {
  name          = "${var.resource_pool}"
  datacenter_id = "${data.vsphere_datacenter.dc.id}"
}

data "vsphere_network" "network" {
  name          = "${var.network_label}"
  datacenter_id = "${data.vsphere_datacenter.dc.id}"
}

resource "vsphere_tag_category" "terraform-test-category" {
  name        = "terraform-test-tag-category"
  cardinality = "MULTIPLE"

  associable_types = [
    "VirtualMachine",
  ]
}

resource "vsphere_tag" "terraform-test-tag" {
  name        = "terraform-test-tag"
  category_id = "${vsphere_tag_category.terraform-test-category.id}"
}

resource "vsphere_virtual_machine" "vm" {
  name             = "terraform-test"
  resource_pool_id = "${data.vsphere_resource_pool.pool.id}"
  datastore_id     = "${data.vsphere_datastore.datastore.id}"

  num_cpus = 2
  memory   = 2048
  guest_id = "other3xLinux64Guest"

  network_interface {
    network_id = "${data.vsphere_network.network.id}"
  }

  disk {
    label = "disk0"
    size  = 20
  }

  tags = [
    "${vsphere_tag.terraform-test-tag.id}",
  ]
}
`,
		os.Getenv("VSPHERE_DATACENTER"),
		os.Getenv("VSPHERE_RESOURCE_POOL"),
		os.Getenv("VSPHERE_NETWORK_LABEL_PXE"),
		os.Getenv("VSPHERE_DATASTORE"),
	)
}

func testAccResourceVSphereVirtualMachineConfigMultiTag() string {
	return fmt.Sprintf(`
variable "datacenter" {
  default = "%s"
}

variable "resource_pool" {
  default = "%s"
}

variable "network_label" {
  default = "%s"
}

variable "datastore" {
  default = "%s"
}

variable "extra_tags" {
  default = [
    "terraform-test-thing1",
    "terraform-test-thing2",
  ]
}

data "vsphere_datacenter" "dc" {
  name = "${var.datacenter}"
}

data "vsphere_datastore" "datastore" {
  name          = "${var.datastore}"
  datacenter_id = "${data.vsphere_datacenter.dc.id}"
}

data "vsphere_resource_pool" "pool" {
  name          = "${var.resource_pool}"
  datacenter_id = "${data.vsphere_datacenter.dc.id}"
}

data "vsphere_network" "network" {
  name          = "${var.network_label}"
  datacenter_id = "${data.vsphere_datacenter.dc.id}"
}

resource "vsphere_tag_category" "terraform-test-category" {
  name        = "terraform-test-tag-category"
  cardinality = "MULTIPLE"

  associable_types = [
    "VirtualMachine",
  ]
}

resource "vsphere_tag" "terraform-test-tag" {
  name        = "terraform-test-tag"
  category_id = "${vsphere_tag_category.terraform-test-category.id}"
}

resource "vsphere_tag" "terraform-test-tags-alt" {
  count       = "${length(var.extra_tags)}"
  name        = "${var.extra_tags[count.index]}"
  category_id = "${vsphere_tag_category.terraform-test-category.id}"
}

resource "vsphere_virtual_machine" "vm" {
  name             = "terraform-test"
  resource_pool_id = "${data.vsphere_resource_pool.pool.id}"
  datastore_id     = "${data.vsphere_datastore.datastore.id}"

  num_cpus = 2
  memory   = 2048
  guest_id = "other3xLinux64Guest"

  network_interface {
    network_id = "${data.vsphere_network.network.id}"
  }

  disk {
    label = "disk0"
    size  = 20
  }

  tags = ["${vsphere_tag.terraform-test-tags-alt.*.id}"]
}
`,
		os.Getenv("VSPHERE_DATACENTER"),
		os.Getenv("VSPHERE_RESOURCE_POOL"),
		os.Getenv("VSPHERE_NETWORK_LABEL_PXE"),
		os.Getenv("VSPHERE_DATASTORE"),
	)
}

func testAccResourceVSphereVirtualMachineConfigComputedDisk() string {
	return fmt.Sprintf(`
variable "datacenter" {
  default = "%s"
}

variable "resource_pool" {
  default = "%s"
}

variable "network_label" {
  default = "%s"
}

variable "datastore" {
  default = "%s"
}

data "vsphere_datacenter" "dc" {
  name = "${var.datacenter}"
}

data "vsphere_datastore" "datastore" {
  name          = "${var.datastore}"
  datacenter_id = "${data.vsphere_datacenter.dc.id}"
}

data "vsphere_resource_pool" "pool" {
  name          = "${var.resource_pool}"
  datacenter_id = "${data.vsphere_datacenter.dc.id}"
}

data "vsphere_network" "network" {
  name          = "${var.network_label}"
  datacenter_id = "${data.vsphere_datacenter.dc.id}"
}

resource "random_pet" "pet" {}

resource "vsphere_virtual_machine" "vm" {
  name             = "terraform-test-${random_pet.pet.id}"
  resource_pool_id = "${data.vsphere_resource_pool.pool.id}"
  datastore_id     = "${data.vsphere_datastore.datastore.id}"

  num_cpus = 2
  memory   = 2048
  guest_id = "other3xLinux64Guest"

  network_interface {
    network_id = "${data.vsphere_network.network.id}"
  }

  disk {
    label = "terraform-test-${random_pet.pet.id}.vmdk"
    size  = 20
  }
}
`,
		os.Getenv("VSPHERE_DATACENTER"),
		os.Getenv("VSPHERE_RESOURCE_POOL"),
		os.Getenv("VSPHERE_NETWORK_LABEL_PXE"),
		os.Getenv("VSPHERE_DATASTORE"),
	)
}

func testAccResourceVSphereVirtualMachineVAppPropertiesNonClone() string {
	return fmt.Sprintf(`
variable "datacenter" {
  default = "%s"
}

variable "resource_pool" {
  default = "%s"
}

variable "network_label" {
  default = "%s"
}

variable "datastore" {
  default = "%s"
}

data "vsphere_datacenter" "dc" {
  name = "${var.datacenter}"
}

data "vsphere_datastore" "datastore" {
  name          = "${var.datastore}"
  datacenter_id = "${data.vsphere_datacenter.dc.id}"
}

data "vsphere_resource_pool" "pool" {
  name          = "${var.resource_pool}"
  datacenter_id = "${data.vsphere_datacenter.dc.id}"
}

data "vsphere_network" "network" {
  name          = "${var.network_label}"
  datacenter_id = "${data.vsphere_datacenter.dc.id}"
}

resource "vsphere_virtual_machine" "vm" {
  name             = "terraform-test"
  resource_pool_id = "${data.vsphere_resource_pool.pool.id}"
  datastore_id     = "${data.vsphere_datastore.datastore.id}"

  num_cpus = 2
  memory   = 2048
  guest_id = "other3xLinux64Guest"

  network_interface {
    network_id = "${data.vsphere_network.network.id}"
  }

  disk {
    label = "disk0"
    size  = 20
  }

  vapp {
    properties {
      "foo" = "bar"
    }
  }
}
`,
		os.Getenv("VSPHERE_DATACENTER"),
		os.Getenv("VSPHERE_RESOURCE_POOL"),
		os.Getenv("VSPHERE_NETWORK_LABEL_PXE"),
		os.Getenv("VSPHERE_DATASTORE"),
	)
}

func testAccResourceVSphereVirtualMachineConfigBadOrphanedLabel() string {
	return fmt.Sprintf(`
variable "datacenter" {
  default = "%s"
}

variable "resource_pool" {
  default = "%s"
}

variable "network_label" {
  default = "%s"
}

variable "datastore" {
  default = "%s"
}

data "vsphere_datacenter" "dc" {
  name = "${var.datacenter}"
}

data "vsphere_datastore" "datastore" {
  name          = "${var.datastore}"
  datacenter_id = "${data.vsphere_datacenter.dc.id}"
}

data "vsphere_resource_pool" "pool" {
  name          = "${var.resource_pool}"
  datacenter_id = "${data.vsphere_datacenter.dc.id}"
}

data "vsphere_network" "network" {
  name          = "${var.network_label}"
  datacenter_id = "${data.vsphere_datacenter.dc.id}"
}

resource "vsphere_virtual_machine" "vm" {
  name             = "terraform-test"
  resource_pool_id = "${data.vsphere_resource_pool.pool.id}"
  datastore_id     = "${data.vsphere_datastore.datastore.id}"

  num_cpus = 2
  memory   = 2048
  guest_id = "other3xLinux64Guest"

  network_interface {
    network_id = "${data.vsphere_network.network.id}"
  }

  disk {
    label = "orphaned_disk_0"
    size  = 20
  }
}
`,
		os.Getenv("VSPHERE_DATACENTER"),
		os.Getenv("VSPHERE_RESOURCE_POOL"),
		os.Getenv("VSPHERE_NETWORK_LABEL_PXE"),
		os.Getenv("VSPHERE_DATASTORE"),
	)
}

func testAccResourceVSphereVirtualMachineConfigClone() string {
	return fmt.Sprintf(`
variable "datacenter" {
  default = "%s"
}

variable "resource_pool" {
  default = "%s"
}

variable "network_label" {
  default = "%s"
}

variable "ipv4_address" {
  default = "%s"
}

variable "ipv4_netmask" {
  default = "%s"
}

variable "ipv4_gateway" {
  default = "%s"
}

variable "dns_server" {
  default = "%s"
}

variable "datastore" {
  default = "%s"
}

variable "template" {
  default = "%s"
}

variable "linked_clone" {
  default = "%s"
}

data "vsphere_datacenter" "dc" {
  name = "${var.datacenter}"
}

data "vsphere_datastore" "datastore" {
  name          = "${var.datastore}"
  datacenter_id = "${data.vsphere_datacenter.dc.id}"
}

data "vsphere_resource_pool" "pool" {
  name          = "${var.resource_pool}"
  datacenter_id = "${data.vsphere_datacenter.dc.id}"
}

data "vsphere_network" "network" {
  name          = "${var.network_label}"
  datacenter_id = "${data.vsphere_datacenter.dc.id}"
}

data "vsphere_virtual_machine" "template" {
  name          = "${var.template}"
  datacenter_id = "${data.vsphere_datacenter.dc.id}"
}

resource "vsphere_virtual_machine" "vm" {
  name             = "terraform-test"
  resource_pool_id = "${data.vsphere_resource_pool.pool.id}"
  datastore_id     = "${data.vsphere_datastore.datastore.id}"

  num_cpus = 2
  memory   = 2048
  guest_id = "${data.vsphere_virtual_machine.template.guest_id}"

  network_interface {
    network_id   = "${data.vsphere_network.network.id}"
    adapter_type = "${data.vsphere_virtual_machine.template.network_interface_types[0]}"
  }

  disk {
    label            = "disk0"
    size             = "${data.vsphere_virtual_machine.template.disks.0.size}"
    eagerly_scrub    = "${data.vsphere_virtual_machine.template.disks.0.eagerly_scrub}"
    thin_provisioned = "${data.vsphere_virtual_machine.template.disks.0.thin_provisioned}"
  }

  clone {
    template_uuid = "${data.vsphere_virtual_machine.template.id}"
    linked_clone  = "${var.linked_clone != "" ? "true" : "false" }"

    customize {
      linux_options {
        host_name = "terraform-test"
        domain    = "test.internal"
      }

      network_interface {
        ipv4_address = "${var.ipv4_address}"
        ipv4_netmask = "${var.ipv4_netmask}"
      }

      ipv4_gateway    = "${var.ipv4_gateway}"
      dns_server_list = ["${var.dns_server}"]
      dns_suffix_list = ["test.internal"]
    }
  }
}
`,
		os.Getenv("VSPHERE_DATACENTER"),
		os.Getenv("VSPHERE_RESOURCE_POOL"),
		os.Getenv("VSPHERE_NETWORK_LABEL"),
		os.Getenv("VSPHERE_IPV4_ADDRESS"),
		os.Getenv("VSPHERE_IPV4_PREFIX"),
		os.Getenv("VSPHERE_IPV4_GATEWAY"),
		os.Getenv("VSPHERE_DNS"),
		os.Getenv("VSPHERE_DATASTORE"),
		os.Getenv("VSPHERE_TEMPLATE"),
		os.Getenv("VSPHERE_USE_LINKED_CLONE"),
	)
}

func testAccResourceVSphereVirtualMachineConfigCloneDHCP() string {
	return fmt.Sprintf(`
variable "datacenter" {
  default = "%s"
}

variable "resource_pool" {
  default = "%s"
}

variable "network_label" {
  default = "%s"
}

variable "datastore" {
  default = "%s"
}

variable "template" {
  default = "%s"
}

variable "linked_clone" {
  default = "%s"
}

data "vsphere_datacenter" "dc" {
  name = "${var.datacenter}"
}

data "vsphere_datastore" "datastore" {
  name          = "${var.datastore}"
  datacenter_id = "${data.vsphere_datacenter.dc.id}"
}

data "vsphere_resource_pool" "pool" {
  name          = "${var.resource_pool}"
  datacenter_id = "${data.vsphere_datacenter.dc.id}"
}

data "vsphere_network" "network" {
  name          = "${var.network_label}"
  datacenter_id = "${data.vsphere_datacenter.dc.id}"
}

data "vsphere_virtual_machine" "template" {
  name          = "${var.template}"
  datacenter_id = "${data.vsphere_datacenter.dc.id}"
}

resource "vsphere_virtual_machine" "vm" {
  name             = "terraform-test"
  resource_pool_id = "${data.vsphere_resource_pool.pool.id}"
  datastore_id     = "${data.vsphere_datastore.datastore.id}"

  num_cpus = 2
  memory   = 2048
  guest_id = "${data.vsphere_virtual_machine.template.guest_id}"

  wait_for_guest_net_timeout = -1

  network_interface {
    network_id   = "${data.vsphere_network.network.id}"
    adapter_type = "${data.vsphere_virtual_machine.template.network_interface_types[0]}"
  }

  disk {
    label            = "disk0"
    size             = "${data.vsphere_virtual_machine.template.disks.0.size}"
    eagerly_scrub    = "${data.vsphere_virtual_machine.template.disks.0.eagerly_scrub}"
    thin_provisioned = "${data.vsphere_virtual_machine.template.disks.0.thin_provisioned}"
  }

  clone {
    template_uuid = "${data.vsphere_virtual_machine.template.id}"
    linked_clone  = "${var.linked_clone != "" ? "true" : "false" }"

    customize {
      linux_options {
        host_name = "terraform-test"
        domain    = "test.internal"
      }

      network_interface {}
    }
  }
}
`,
		os.Getenv("VSPHERE_DATACENTER"),
		os.Getenv("VSPHERE_RESOURCE_POOL"),
		os.Getenv("VSPHERE_NETWORK_LABEL"),
		os.Getenv("VSPHERE_DATASTORE"),
		os.Getenv("VSPHERE_TEMPLATE"),
		os.Getenv("VSPHERE_USE_LINKED_CLONE"),
	)
}

func testAccResourceVSphereVirtualMachineConfigBadEager() string {
	return fmt.Sprintf(`
variable "datacenter" {
  default = "%s"
}

variable "resource_pool" {
  default = "%s"
}

variable "network_label" {
  default = "%s"
}

variable "ipv4_address" {
  default = "%s"
}

variable "ipv4_netmask" {
  default = "%s"
}

variable "ipv4_gateway" {
  default = "%s"
}

variable "dns_server" {
  default = "%s"
}

variable "datastore" {
  default = "%s"
}

variable "template" {
  default = "%s"
}

variable "linked_clone" {
  default = "%s"
}

data "vsphere_datacenter" "dc" {
  name = "${var.datacenter}"
}

data "vsphere_datastore" "datastore" {
  name          = "${var.datastore}"
  datacenter_id = "${data.vsphere_datacenter.dc.id}"
}

data "vsphere_resource_pool" "pool" {
  name          = "${var.resource_pool}"
  datacenter_id = "${data.vsphere_datacenter.dc.id}"
}

data "vsphere_network" "network" {
  name          = "${var.network_label}"
  datacenter_id = "${data.vsphere_datacenter.dc.id}"
}

data "vsphere_virtual_machine" "template" {
  name          = "${var.template}"
  datacenter_id = "${data.vsphere_datacenter.dc.id}"
}

resource "vsphere_virtual_machine" "vm" {
  name             = "terraform-test"
  resource_pool_id = "${data.vsphere_resource_pool.pool.id}"
  datastore_id     = "${data.vsphere_datastore.datastore.id}"

  num_cpus = 2
  memory   = 2048
  guest_id = "${data.vsphere_virtual_machine.template.guest_id}"

  network_interface {
    network_id   = "${data.vsphere_network.network.id}"
    adapter_type = "${data.vsphere_virtual_machine.template.network_interface_types[0]}"
  }

  disk {
    label            = "disk0"
    size             = "${data.vsphere_virtual_machine.template.disks.0.size}"
    eagerly_scrub    = "${data.vsphere_virtual_machine.template.disks.0.eagerly_scrub == "true" ? "false" : "true"}"
    thin_provisioned = "${data.vsphere_virtual_machine.template.disks.0.thin_provisioned}"
  }

  clone {
    template_uuid = "${data.vsphere_virtual_machine.template.id}"
    linked_clone  = true

    customize {
      linux_options {
        host_name = "terraform-test"
        domain    = "test.internal"
      }

      network_interface {
        ipv4_address = "${var.ipv4_address}"
        ipv4_netmask = "${var.ipv4_netmask}"
      }

      ipv4_gateway    = "${var.ipv4_gateway}"
      dns_server_list = ["${var.dns_server}"]
      dns_suffix_list = ["test.internal"]
    }
  }
}
`,
		os.Getenv("VSPHERE_DATACENTER"),
		os.Getenv("VSPHERE_RESOURCE_POOL"),
		os.Getenv("VSPHERE_NETWORK_LABEL"),
		os.Getenv("VSPHERE_IPV4_ADDRESS"),
		os.Getenv("VSPHERE_IPV4_PREFIX"),
		os.Getenv("VSPHERE_IPV4_GATEWAY"),
		os.Getenv("VSPHERE_DNS"),
		os.Getenv("VSPHERE_DATASTORE"),
		os.Getenv("VSPHERE_TEMPLATE"),
		os.Getenv("VSPHERE_USE_LINKED_CLONE"),
	)
}

func testAccResourceVSphereVirtualMachineConfigBadThin() string {
	return fmt.Sprintf(`
variable "datacenter" {
  default = "%s"
}

variable "resource_pool" {
  default = "%s"
}

variable "network_label" {
  default = "%s"
}

variable "ipv4_address" {
  default = "%s"
}

variable "ipv4_netmask" {
  default = "%s"
}

variable "ipv4_gateway" {
  default = "%s"
}

variable "dns_server" {
  default = "%s"
}

variable "datastore" {
  default = "%s"
}

variable "template" {
  default = "%s"
}

variable "linked_clone" {
  default = "%s"
}

data "vsphere_datacenter" "dc" {
  name = "${var.datacenter}"
}

data "vsphere_datastore" "datastore" {
  name          = "${var.datastore}"
  datacenter_id = "${data.vsphere_datacenter.dc.id}"
}

data "vsphere_resource_pool" "pool" {
  name          = "${var.resource_pool}"
  datacenter_id = "${data.vsphere_datacenter.dc.id}"
}

data "vsphere_network" "network" {
  name          = "${var.network_label}"
  datacenter_id = "${data.vsphere_datacenter.dc.id}"
}

data "vsphere_virtual_machine" "template" {
  name          = "${var.template}"
  datacenter_id = "${data.vsphere_datacenter.dc.id}"
}

resource "vsphere_virtual_machine" "vm" {
  name             = "terraform-test"
  resource_pool_id = "${data.vsphere_resource_pool.pool.id}"
  datastore_id     = "${data.vsphere_datastore.datastore.id}"

  num_cpus = 2
  memory   = 2048
  guest_id = "${data.vsphere_virtual_machine.template.guest_id}"

  network_interface {
    network_id   = "${data.vsphere_network.network.id}"
    adapter_type = "${data.vsphere_virtual_machine.template.network_interface_types[0]}"
  }

  disk {
    label            = "disk0"
    size             = "${data.vsphere_virtual_machine.template.disks.0.size}"
    eagerly_scrub    = "${data.vsphere_virtual_machine.template.disks.0.eagerly_scrub}"
    thin_provisioned = "${data.vsphere_virtual_machine.template.disks.0.thin_provisioned == "true" ? "false" : "true"}"
  }

  clone {
    template_uuid = "${data.vsphere_virtual_machine.template.id}"
    linked_clone  = true

    customize {
      linux_options {
        host_name = "terraform-test"
        domain    = "test.internal"
      }

      network_interface {
        ipv4_address = "${var.ipv4_address}"
        ipv4_netmask = "${var.ipv4_netmask}"
      }

      ipv4_gateway    = "${var.ipv4_gateway}"
      dns_server_list = ["${var.dns_server}"]
      dns_suffix_list = ["test.internal"]
    }
  }
}
`,
		os.Getenv("VSPHERE_DATACENTER"),
		os.Getenv("VSPHERE_RESOURCE_POOL"),
		os.Getenv("VSPHERE_NETWORK_LABEL"),
		os.Getenv("VSPHERE_IPV4_ADDRESS"),
		os.Getenv("VSPHERE_IPV4_PREFIX"),
		os.Getenv("VSPHERE_IPV4_GATEWAY"),
		os.Getenv("VSPHERE_DNS"),
		os.Getenv("VSPHERE_DATASTORE"),
		os.Getenv("VSPHERE_TEMPLATE"),
		os.Getenv("VSPHERE_USE_LINKED_CLONE"),
	)
}

func testAccResourceVSphereVirtualMachineConfigBadSizeLinked() string {
	return fmt.Sprintf(`
variable "datacenter" {
  default = "%s"
}

variable "resource_pool" {
  default = "%s"
}

variable "network_label" {
  default = "%s"
}

variable "ipv4_address" {
  default = "%s"
}

variable "ipv4_netmask" {
  default = "%s"
}

variable "ipv4_gateway" {
  default = "%s"
}

variable "dns_server" {
  default = "%s"
}

variable "datastore" {
  default = "%s"
}

variable "template" {
  default = "%s"
}

variable "linked_clone" {
  default = "%s"
}

data "vsphere_datacenter" "dc" {
  name = "${var.datacenter}"
}

data "vsphere_datastore" "datastore" {
  name          = "${var.datastore}"
  datacenter_id = "${data.vsphere_datacenter.dc.id}"
}

data "vsphere_resource_pool" "pool" {
  name          = "${var.resource_pool}"
  datacenter_id = "${data.vsphere_datacenter.dc.id}"
}

data "vsphere_network" "network" {
  name          = "${var.network_label}"
  datacenter_id = "${data.vsphere_datacenter.dc.id}"
}

data "vsphere_virtual_machine" "template" {
  name          = "${var.template}"
  datacenter_id = "${data.vsphere_datacenter.dc.id}"
}

resource "vsphere_virtual_machine" "vm" {
  name             = "terraform-test"
  resource_pool_id = "${data.vsphere_resource_pool.pool.id}"
  datastore_id     = "${data.vsphere_datastore.datastore.id}"

  num_cpus = 2
  memory   = 2048
  guest_id = "${data.vsphere_virtual_machine.template.guest_id}"

  network_interface {
    network_id   = "${data.vsphere_network.network.id}"
    adapter_type = "${data.vsphere_virtual_machine.template.network_interface_types[0]}"
  }

  disk {
    label            = "disk0"
    size             = 999
    eagerly_scrub    = "${data.vsphere_virtual_machine.template.disks.0.eagerly_scrub}"
    thin_provisioned = "${data.vsphere_virtual_machine.template.disks.0.thin_provisioned}"
  }

  clone {
    template_uuid = "${data.vsphere_virtual_machine.template.id}"
    linked_clone  = true

    customize {
      linux_options {
        host_name = "terraform-test"
        domain    = "test.internal"
      }

      network_interface {
        ipv4_address = "${var.ipv4_address}"
        ipv4_netmask = "${var.ipv4_netmask}"
      }

      ipv4_gateway    = "${var.ipv4_gateway}"
      dns_server_list = ["${var.dns_server}"]
      dns_suffix_list = ["test.internal"]
    }
  }
}
`,
		os.Getenv("VSPHERE_DATACENTER"),
		os.Getenv("VSPHERE_RESOURCE_POOL"),
		os.Getenv("VSPHERE_NETWORK_LABEL"),
		os.Getenv("VSPHERE_IPV4_ADDRESS"),
		os.Getenv("VSPHERE_IPV4_PREFIX"),
		os.Getenv("VSPHERE_IPV4_GATEWAY"),
		os.Getenv("VSPHERE_DNS"),
		os.Getenv("VSPHERE_DATASTORE"),
		os.Getenv("VSPHERE_TEMPLATE"),
		os.Getenv("VSPHERE_USE_LINKED_CLONE"),
	)
}

func testAccResourceVSphereVirtualMachineConfigBadSizeUnlinked() string {
	return fmt.Sprintf(`
variable "datacenter" {
  default = "%s"
}

variable "resource_pool" {
  default = "%s"
}

variable "network_label" {
  default = "%s"
}

variable "ipv4_address" {
  default = "%s"
}

variable "ipv4_netmask" {
  default = "%s"
}

variable "ipv4_gateway" {
  default = "%s"
}

variable "dns_server" {
  default = "%s"
}

variable "datastore" {
  default = "%s"
}

variable "template" {
  default = "%s"
}

variable "linked_clone" {
  default = "%s"
}

data "vsphere_datacenter" "dc" {
  name = "${var.datacenter}"
}

data "vsphere_datastore" "datastore" {
  name          = "${var.datastore}"
  datacenter_id = "${data.vsphere_datacenter.dc.id}"
}

data "vsphere_resource_pool" "pool" {
  name          = "${var.resource_pool}"
  datacenter_id = "${data.vsphere_datacenter.dc.id}"
}

data "vsphere_network" "network" {
  name          = "${var.network_label}"
  datacenter_id = "${data.vsphere_datacenter.dc.id}"
}

data "vsphere_virtual_machine" "template" {
  name          = "${var.template}"
  datacenter_id = "${data.vsphere_datacenter.dc.id}"
}

resource "vsphere_virtual_machine" "vm" {
  name             = "terraform-test"
  resource_pool_id = "${data.vsphere_resource_pool.pool.id}"
  datastore_id     = "${data.vsphere_datastore.datastore.id}"

  num_cpus = 2
  memory   = 2048
  guest_id = "${data.vsphere_virtual_machine.template.guest_id}"

  network_interface {
    network_id   = "${data.vsphere_network.network.id}"
    adapter_type = "${data.vsphere_virtual_machine.template.network_interface_types[0]}"
  }

  disk {
    label            = "disk0"
    size             = 1
    eagerly_scrub    = "${data.vsphere_virtual_machine.template.disks.0.eagerly_scrub}"
    thin_provisioned = "${data.vsphere_virtual_machine.template.disks.0.thin_provisioned}"
  }

  clone {
    template_uuid = "${data.vsphere_virtual_machine.template.id}"

    customize {
      linux_options {
        host_name = "terraform-test"
        domain    = "test.internal"
      }

      network_interface {
        ipv4_address = "${var.ipv4_address}"
        ipv4_netmask = "${var.ipv4_netmask}"
      }

      ipv4_gateway    = "${var.ipv4_gateway}"
      dns_server_list = ["${var.dns_server}"]
      dns_suffix_list = ["test.internal"]
    }
  }
}
`,
		os.Getenv("VSPHERE_DATACENTER"),
		os.Getenv("VSPHERE_RESOURCE_POOL"),
		os.Getenv("VSPHERE_NETWORK_LABEL"),
		os.Getenv("VSPHERE_IPV4_ADDRESS"),
		os.Getenv("VSPHERE_IPV4_PREFIX"),
		os.Getenv("VSPHERE_IPV4_GATEWAY"),
		os.Getenv("VSPHERE_DNS"),
		os.Getenv("VSPHERE_DATASTORE"),
		os.Getenv("VSPHERE_TEMPLATE"),
		os.Getenv("VSPHERE_USE_LINKED_CLONE"),
	)
}

func testAccResourceVSphereVirtualMachineConfigCloneMultiNIC() string {
	return fmt.Sprintf(`
variable "datacenter" {
  default = "%s"
}

variable "resource_pool" {
  default = "%s"
}

variable "network_label" {
  default = "%s"
}

variable "ipv4_address" {
  default = "%s"
}

variable "ipv4_netmask" {
  default = "%s"
}

variable "ipv4_gateway" {
  default = "%s"
}

variable "dns_server" {
  default = "%s"
}

variable "datastore" {
  default = "%s"
}

variable "template" {
  default = "%s"
}

variable "linked_clone" {
  default = "%s"
}

data "vsphere_datacenter" "dc" {
  name = "${var.datacenter}"
}

data "vsphere_datastore" "datastore" {
  name          = "${var.datastore}"
  datacenter_id = "${data.vsphere_datacenter.dc.id}"
}

data "vsphere_resource_pool" "pool" {
  name          = "${var.resource_pool}"
  datacenter_id = "${data.vsphere_datacenter.dc.id}"
}

data "vsphere_network" "network" {
  name          = "${var.network_label}"
  datacenter_id = "${data.vsphere_datacenter.dc.id}"
}

data "vsphere_virtual_machine" "template" {
  name          = "${var.template}"
  datacenter_id = "${data.vsphere_datacenter.dc.id}"
}

resource "vsphere_virtual_machine" "vm" {
  name             = "terraform-test"
  resource_pool_id = "${data.vsphere_resource_pool.pool.id}"
  datastore_id     = "${data.vsphere_datastore.datastore.id}"

  num_cpus = 2
  memory   = 2048
  guest_id = "${data.vsphere_virtual_machine.template.guest_id}"

  network_interface {
    network_id = "${data.vsphere_network.network.id}"
  }

  network_interface {
    network_id = "${data.vsphere_network.network.id}"
  }

  disk {
    label            = "disk0"
    size             = "${data.vsphere_virtual_machine.template.disks.0.size}"
    eagerly_scrub    = "${data.vsphere_virtual_machine.template.disks.0.eagerly_scrub}"
    thin_provisioned = "${data.vsphere_virtual_machine.template.disks.0.thin_provisioned}"
  }

  clone {
    template_uuid = "${data.vsphere_virtual_machine.template.id}"
    linked_clone  = "${var.linked_clone != "" ? "true" : "false" }"

    customize {
      linux_options {
        host_name = "terraform-test"
        domain    = "test.internal"
      }

      network_interface {
        ipv4_address = "${var.ipv4_address}"
        ipv4_netmask = "${var.ipv4_netmask}"
      }

      network_interface {}

      ipv4_gateway    = "${var.ipv4_gateway}"
      dns_server_list = ["${var.dns_server}"]
      dns_suffix_list = ["test.internal"]
    }
  }
}
`,
		os.Getenv("VSPHERE_DATACENTER"),
		os.Getenv("VSPHERE_RESOURCE_POOL"),
		os.Getenv("VSPHERE_NETWORK_LABEL"),
		os.Getenv("VSPHERE_IPV4_ADDRESS"),
		os.Getenv("VSPHERE_IPV4_PREFIX"),
		os.Getenv("VSPHERE_IPV4_GATEWAY"),
		os.Getenv("VSPHERE_DNS"),
		os.Getenv("VSPHERE_DATASTORE"),
		os.Getenv("VSPHERE_TEMPLATE"),
		os.Getenv("VSPHERE_USE_LINKED_CLONE"),
	)
}

func testAccResourceVSphereVirtualMachineConfigCloneTimeZone(zone string) string {
	return fmt.Sprintf(`
variable "datacenter" {
  default = "%s"
}

variable "resource_pool" {
  default = "%s"
}

variable "network_label" {
  default = "%s"
}

variable "ipv4_address" {
  default = "%s"
}

variable "ipv4_netmask" {
  default = "%s"
}

variable "ipv4_gateway" {
  default = "%s"
}

variable "dns_server" {
  default = "%s"
}

variable "datastore" {
  default = "%s"
}

variable "template" {
  default = "%s"
}

variable "linked_clone" {
  default = "%s"
}

variable "time_zone" {
  default = "%s"
}

data "vsphere_datacenter" "dc" {
  name = "${var.datacenter}"
}

data "vsphere_datastore" "datastore" {
  name          = "${var.datastore}"
  datacenter_id = "${data.vsphere_datacenter.dc.id}"
}

data "vsphere_resource_pool" "pool" {
  name          = "${var.resource_pool}"
  datacenter_id = "${data.vsphere_datacenter.dc.id}"
}

data "vsphere_network" "network" {
  name          = "${var.network_label}"
  datacenter_id = "${data.vsphere_datacenter.dc.id}"
}

data "vsphere_virtual_machine" "template" {
  name          = "${var.template}"
  datacenter_id = "${data.vsphere_datacenter.dc.id}"
}

resource "vsphere_virtual_machine" "vm" {
  name             = "terraform-test"
  resource_pool_id = "${data.vsphere_resource_pool.pool.id}"
  datastore_id     = "${data.vsphere_datastore.datastore.id}"

  num_cpus = 2
  memory   = 2048
  guest_id = "${data.vsphere_virtual_machine.template.guest_id}"

  network_interface {
    network_id   = "${data.vsphere_network.network.id}"
    adapter_type = "${data.vsphere_virtual_machine.template.network_interface_types[0]}"
  }

  disk {
    label            = "disk0"
    size             = "${data.vsphere_virtual_machine.template.disks.0.size}"
    eagerly_scrub    = "${data.vsphere_virtual_machine.template.disks.0.eagerly_scrub}"
    thin_provisioned = "${data.vsphere_virtual_machine.template.disks.0.thin_provisioned}"
  }

  clone {
    template_uuid = "${data.vsphere_virtual_machine.template.id}"
    linked_clone  = "${var.linked_clone != "" ? "true" : "false" }"

    customize {
      linux_options {
        host_name = "terraform-test"
        domain    = "test.internal"
        time_zone = "${var.time_zone}"
      }

      network_interface {
        ipv4_address = "${var.ipv4_address}"
        ipv4_netmask = "${var.ipv4_netmask}"
      }

      ipv4_gateway    = "${var.ipv4_gateway}"
      dns_server_list = ["${var.dns_server}"]
      dns_suffix_list = ["test.internal"]
    }
  }
}
`,
		os.Getenv("VSPHERE_DATACENTER"),
		os.Getenv("VSPHERE_RESOURCE_POOL"),
		os.Getenv("VSPHERE_NETWORK_LABEL"),
		os.Getenv("VSPHERE_IPV4_ADDRESS"),
		os.Getenv("VSPHERE_IPV4_PREFIX"),
		os.Getenv("VSPHERE_IPV4_GATEWAY"),
		os.Getenv("VSPHERE_DNS"),
		os.Getenv("VSPHERE_DATASTORE"),
		os.Getenv("VSPHERE_TEMPLATE"),
		os.Getenv("VSPHERE_USE_LINKED_CLONE"),
		zone,
	)
}

func testAccResourceVSphereVirtualMachineConfigCloneHostname() string {
	return fmt.Sprintf(`
variable "datacenter" {
  default = "%s"
}

variable "resource_pool" {
  default = "%s"
}

variable "network_label" {
  default = "%s"
}

variable "ipv4_address" {
  default = "%s"
}

variable "ipv4_netmask" {
  default = "%s"
}

variable "ipv4_gateway" {
  default = "%s"
}

variable "dns_server" {
  default = "%s"
}

variable "datastore" {
  default = "%s"
}

variable "template" {
  default = "%s"
}

variable "linked_clone" {
  default = "%s"
}

data "vsphere_datacenter" "dc" {
  name = "${var.datacenter}"
}

data "vsphere_datastore" "datastore" {
  name          = "${var.datastore}"
  datacenter_id = "${data.vsphere_datacenter.dc.id}"
}

data "vsphere_resource_pool" "pool" {
  name          = "${var.resource_pool}"
  datacenter_id = "${data.vsphere_datacenter.dc.id}"
}

data "vsphere_network" "network" {
  name          = "${var.network_label}"
  datacenter_id = "${data.vsphere_datacenter.dc.id}"
}

data "vsphere_virtual_machine" "template" {
  name          = "${var.template}"
  datacenter_id = "${data.vsphere_datacenter.dc.id}"
}

resource "vsphere_virtual_machine" "vm" {
  name             = "terraform-test"
  resource_pool_id = "${data.vsphere_resource_pool.pool.id}"
  datastore_id     = "${data.vsphere_datastore.datastore.id}"

  num_cpus = 2
  memory   = 2048
  guest_id = "${data.vsphere_virtual_machine.template.guest_id}"

  network_interface {
    network_id   = "${data.vsphere_network.network.id}"
    adapter_type = "${data.vsphere_virtual_machine.template.network_interface_types[0]}"
  }

  disk {
    label            = "disk0"
    size             = "${data.vsphere_virtual_machine.template.disks.0.size}"
    eagerly_scrub    = "${data.vsphere_virtual_machine.template.disks.0.eagerly_scrub}"
    thin_provisioned = "${data.vsphere_virtual_machine.template.disks.0.thin_provisioned}"
  }

  clone {
    template_uuid = "${data.vsphere_virtual_machine.template.id}"
    linked_clone  = "${var.linked_clone != "" ? "true" : "false" }"

    customize {
      linux_options {
        host_name = "terraform-test-renamed"
        domain    = "test.internal"
      }

      network_interface {
        ipv4_address = "${var.ipv4_address}"
        ipv4_netmask = "${var.ipv4_netmask}"
      }

      ipv4_gateway    = "${var.ipv4_gateway}"
      dns_server_list = ["${var.dns_server}"]
      dns_suffix_list = ["test.internal"]
    }
  }
}
`,
		os.Getenv("VSPHERE_DATACENTER"),
		os.Getenv("VSPHERE_RESOURCE_POOL"),
		os.Getenv("VSPHERE_NETWORK_LABEL"),
		os.Getenv("VSPHERE_IPV4_ADDRESS"),
		os.Getenv("VSPHERE_IPV4_PREFIX"),
		os.Getenv("VSPHERE_IPV4_GATEWAY"),
		os.Getenv("VSPHERE_DNS"),
		os.Getenv("VSPHERE_DATASTORE"),
		os.Getenv("VSPHERE_TEMPLATE"),
		os.Getenv("VSPHERE_USE_LINKED_CLONE"),
	)
}

func testAccResourceVSphereVirtualMachineConfigCloneWithCdrom() string {
	return fmt.Sprintf(`
variable "datacenter" {
  default = "%s"
}

variable "resource_pool" {
  default = "%s"
}

variable "network_label" {
  default = "%s"
}

variable "ipv4_address" {
  default = "%s"
}

variable "ipv4_netmask" {
  default = "%s"
}

variable "ipv4_gateway" {
  default = "%s"
}

variable "dns_server" {
  default = "%s"
}

variable "datastore" {
  default = "%s"
}

variable "iso_datastore" {
  default = "%s"
}

variable "iso_path" {
  default = "%s"
}

variable "template" {
  default = "%s"
}

variable "linked_clone" {
  default = "%s"
}

data "vsphere_datacenter" "dc" {
  name = "${var.datacenter}"
}

data "vsphere_datastore" "datastore" {
  name          = "${var.datastore}"
  datacenter_id = "${data.vsphere_datacenter.dc.id}"
}

data "vsphere_datastore" "iso_datastore" {
  name          = "${var.iso_datastore}"
  datacenter_id = "${data.vsphere_datacenter.dc.id}"
}

data "vsphere_resource_pool" "pool" {
  name          = "${var.resource_pool}"
  datacenter_id = "${data.vsphere_datacenter.dc.id}"
}

data "vsphere_network" "network" {
  name          = "${var.network_label}"
  datacenter_id = "${data.vsphere_datacenter.dc.id}"
}

data "vsphere_virtual_machine" "template" {
  name          = "${var.template}"
  datacenter_id = "${data.vsphere_datacenter.dc.id}"
}

resource "vsphere_virtual_machine" "vm" {
  name             = "terraform-test"
  resource_pool_id = "${data.vsphere_resource_pool.pool.id}"
  datastore_id     = "${data.vsphere_datastore.datastore.id}"

  num_cpus = 2
  memory   = 2048
  guest_id = "${data.vsphere_virtual_machine.template.guest_id}"

  network_interface {
    network_id   = "${data.vsphere_network.network.id}"
    adapter_type = "${data.vsphere_virtual_machine.template.network_interface_types[0]}"
  }

  disk {
    label            = "disk0"
    size             = "${data.vsphere_virtual_machine.template.disks.0.size}"
    eagerly_scrub    = "${data.vsphere_virtual_machine.template.disks.0.eagerly_scrub}"
    thin_provisioned = "${data.vsphere_virtual_machine.template.disks.0.thin_provisioned}"
  }

  cdrom {
    datastore_id = "${data.vsphere_datastore.iso_datastore.id}"
    path         = "${var.iso_path}"
  }

  clone {
    template_uuid = "${data.vsphere_virtual_machine.template.id}"
    linked_clone  = "${var.linked_clone != "" ? "true" : "false" }"

    customize {
      linux_options {
        host_name = "terraform-test"
        domain    = "test.internal"
      }

      network_interface {
        ipv4_address = "${var.ipv4_address}"
        ipv4_netmask = "${var.ipv4_netmask}"
      }

      ipv4_gateway    = "${var.ipv4_gateway}"
      dns_server_list = ["${var.dns_server}"]
      dns_suffix_list = ["test.internal"]
    }
  }
}
`,
		os.Getenv("VSPHERE_DATACENTER"),
		os.Getenv("VSPHERE_RESOURCE_POOL"),
		os.Getenv("VSPHERE_NETWORK_LABEL"),
		os.Getenv("VSPHERE_IPV4_ADDRESS"),
		os.Getenv("VSPHERE_IPV4_PREFIX"),
		os.Getenv("VSPHERE_IPV4_GATEWAY"),
		os.Getenv("VSPHERE_DNS"),
		os.Getenv("VSPHERE_DATASTORE"),
		os.Getenv("VSPHERE_ISO_DATASTORE"),
		os.Getenv("VSPHERE_ISO_FILE"),
		os.Getenv("VSPHERE_TEMPLATE"),
		os.Getenv("VSPHERE_USE_LINKED_CLONE"),
	)
}

func testAccResourceVSphereVirtualMachineConfigWithHotAdd(nc, nm int, cha, chr, mha bool) string {
	return fmt.Sprintf(`
variable "datacenter" {
  default = "%s"
}

variable "resource_pool" {
  default = "%s"
}

variable "network_label" {
  default = "%s"
}

variable "ipv4_address" {
  default = "%s"
}

variable "ipv4_netmask" {
  default = "%s"
}

variable "ipv4_gateway" {
  default = "%s"
}

variable "dns_server" {
  default = "%s"
}

variable "datastore" {
  default = "%s"
}

variable "template" {
  default = "%s"
}

variable "linked_clone" {
  default = "%s"
}

data "vsphere_datacenter" "dc" {
  name = "${var.datacenter}"
}

data "vsphere_datastore" "datastore" {
  name          = "${var.datastore}"
  datacenter_id = "${data.vsphere_datacenter.dc.id}"
}

data "vsphere_resource_pool" "pool" {
  name          = "${var.resource_pool}"
  datacenter_id = "${data.vsphere_datacenter.dc.id}"
}

data "vsphere_network" "network" {
  name          = "${var.network_label}"
  datacenter_id = "${data.vsphere_datacenter.dc.id}"
}

data "vsphere_virtual_machine" "template" {
  name          = "${var.template}"
  datacenter_id = "${data.vsphere_datacenter.dc.id}"
}

resource "vsphere_virtual_machine" "vm" {
  name             = "terraform-test"
  resource_pool_id = "${data.vsphere_resource_pool.pool.id}"
  datastore_id     = "${data.vsphere_datastore.datastore.id}"

  num_cpus                  = %d
  memory                    = %d
  cpu_hot_add_enabled       = %t
  cpu_hot_remove_enabled    = %t
  memory_hot_add_enabled    = %t
  guest_id = "${data.vsphere_virtual_machine.template.guest_id}"

  network_interface {
    network_id   = "${data.vsphere_network.network.id}"
    adapter_type = "${data.vsphere_virtual_machine.template.network_interface_types[0]}"
  }

  disk {
    label            = "disk0"
    size             = "${data.vsphere_virtual_machine.template.disks.0.size}"
    eagerly_scrub    = "${data.vsphere_virtual_machine.template.disks.0.eagerly_scrub}"
    thin_provisioned = "${data.vsphere_virtual_machine.template.disks.0.thin_provisioned}"
  }

  clone {
    template_uuid = "${data.vsphere_virtual_machine.template.id}"
    linked_clone  = "${var.linked_clone != "" ? "true" : "false" }"

    customize {
      linux_options {
        host_name = "terraform-test"
        domain    = "test.internal"
      }

      network_interface {
        ipv4_address = "${var.ipv4_address}"
        ipv4_netmask = "${var.ipv4_netmask}"
      }

      ipv4_gateway    = "${var.ipv4_gateway}"
      dns_server_list = ["${var.dns_server}"]
      dns_suffix_list = ["test.internal"]
    }
  }
}
`,
		os.Getenv("VSPHERE_DATACENTER"),
		os.Getenv("VSPHERE_RESOURCE_POOL"),
		os.Getenv("VSPHERE_NETWORK_LABEL"),
		os.Getenv("VSPHERE_IPV4_ADDRESS"),
		os.Getenv("VSPHERE_IPV4_PREFIX"),
		os.Getenv("VSPHERE_IPV4_GATEWAY"),
		os.Getenv("VSPHERE_DNS"),
		os.Getenv("VSPHERE_DATASTORE"),
		os.Getenv("VSPHERE_TEMPLATE"),
		os.Getenv("VSPHERE_USE_LINKED_CLONE"),
		nc,
		nm,
		cha,
		chr,
		mha,
	)
}

func testAccResourceVSphereVirtualMachineConfigDualStack() string {
	return fmt.Sprintf(`
variable "datacenter" {
  default = "%s"
}

variable "resource_pool" {
  default = "%s"
}

variable "network_label" {
  default = "%s"
}

variable "ipv4_address" {
  default = "%s"
}

variable "ipv4_netmask" {
  default = "%s"
}

variable "ipv4_gateway" {
  default = "%s"
}

variable "dns_server" {
  default = "%s"
}

variable "datastore" {
  default = "%s"
}

variable "template" {
  default = "%s"
}

variable "linked_clone" {
  default = "%s"
}

data "vsphere_datacenter" "dc" {
  name = "${var.datacenter}"
}

data "vsphere_datastore" "datastore" {
  name          = "${var.datastore}"
  datacenter_id = "${data.vsphere_datacenter.dc.id}"
}

data "vsphere_resource_pool" "pool" {
  name          = "${var.resource_pool}"
  datacenter_id = "${data.vsphere_datacenter.dc.id}"
}

data "vsphere_network" "network" {
  name          = "${var.network_label}"
  datacenter_id = "${data.vsphere_datacenter.dc.id}"
}

data "vsphere_virtual_machine" "template" {
  name          = "${var.template}"
  datacenter_id = "${data.vsphere_datacenter.dc.id}"
}

resource "vsphere_virtual_machine" "vm" {
  name             = "terraform-test"
  resource_pool_id = "${data.vsphere_resource_pool.pool.id}"
  datastore_id     = "${data.vsphere_datastore.datastore.id}"

  num_cpus = 2
  memory   = 2048
  guest_id = "${data.vsphere_virtual_machine.template.guest_id}"

  network_interface {
    network_id   = "${data.vsphere_network.network.id}"
    adapter_type = "${data.vsphere_virtual_machine.template.network_interface_types[0]}"
  }

  disk {
    label            = "disk0"
    size             = "${data.vsphere_virtual_machine.template.disks.0.size}"
    eagerly_scrub    = "${data.vsphere_virtual_machine.template.disks.0.eagerly_scrub}"
    thin_provisioned = "${data.vsphere_virtual_machine.template.disks.0.thin_provisioned}"
  }

  clone {
    template_uuid = "${data.vsphere_virtual_machine.template.id}"
    linked_clone  = "${var.linked_clone != "" ? "true" : "false" }"

    customize {
      linux_options {
        host_name = "terraform-test"
        domain    = "test.internal"
      }

      network_interface {
        ipv4_address = "${var.ipv4_address}"
        ipv4_netmask = "${var.ipv4_netmask}"
        ipv6_address = "fd00::2"
        ipv6_netmask = "32"
      }

      ipv4_gateway    = "${var.ipv4_gateway}"
      ipv6_gateway    = "fd00::1"
      dns_server_list = ["${var.dns_server}"]
      dns_suffix_list = ["test.internal"]
    }
  }
}
`,
		os.Getenv("VSPHERE_DATACENTER"),
		os.Getenv("VSPHERE_RESOURCE_POOL"),
		os.Getenv("VSPHERE_NETWORK_LABEL"),
		os.Getenv("VSPHERE_IPV4_ADDRESS"),
		os.Getenv("VSPHERE_IPV4_PREFIX"),
		os.Getenv("VSPHERE_IPV4_GATEWAY"),
		os.Getenv("VSPHERE_DNS"),
		os.Getenv("VSPHERE_DATASTORE"),
		os.Getenv("VSPHERE_TEMPLATE"),
		os.Getenv("VSPHERE_USE_LINKED_CLONE"),
	)
}

func testAccResourceVSphereVirtualMachineConfigIPv6Only() string {
	return fmt.Sprintf(`
variable "datacenter" {
  default = "%s"
}

variable "resource_pool" {
  default = "%s"
}

variable "network_label" {
  default = "%s"
}

variable "datastore" {
  default = "%s"
}

variable "template" {
  default = "%s"
}

variable "linked_clone" {
  default = "%s"
}

data "vsphere_datacenter" "dc" {
  name = "${var.datacenter}"
}

data "vsphere_datastore" "datastore" {
  name          = "${var.datastore}"
  datacenter_id = "${data.vsphere_datacenter.dc.id}"
}

data "vsphere_resource_pool" "pool" {
  name          = "${var.resource_pool}"
  datacenter_id = "${data.vsphere_datacenter.dc.id}"
}

data "vsphere_network" "network" {
  name          = "${var.network_label}"
  datacenter_id = "${data.vsphere_datacenter.dc.id}"
}

data "vsphere_virtual_machine" "template" {
  name          = "${var.template}"
  datacenter_id = "${data.vsphere_datacenter.dc.id}"
}

resource "vsphere_virtual_machine" "vm" {
  name             = "terraform-test"
  resource_pool_id = "${data.vsphere_resource_pool.pool.id}"
  datastore_id     = "${data.vsphere_datastore.datastore.id}"

  num_cpus = 2
  memory   = 2048
  guest_id = "${data.vsphere_virtual_machine.template.guest_id}"

  wait_for_guest_net_timeout = 10

  network_interface {
    network_id   = "${data.vsphere_network.network.id}"
    adapter_type = "${data.vsphere_virtual_machine.template.network_interface_types[0]}"
  }

  disk {
    label            = "disk0"
    size             = "${data.vsphere_virtual_machine.template.disks.0.size}"
    eagerly_scrub    = "${data.vsphere_virtual_machine.template.disks.0.eagerly_scrub}"
    thin_provisioned = "${data.vsphere_virtual_machine.template.disks.0.thin_provisioned}"
  }

  clone {
    template_uuid = "${data.vsphere_virtual_machine.template.id}"
    linked_clone  = "${var.linked_clone != "" ? "true" : "false" }"

    customize {
      linux_options {
        host_name = "terraform-test"
        domain    = "test.internal"
      }

      network_interface {
        ipv6_address = "fd00::2"
        ipv6_netmask = "32"
      }

      ipv6_gateway = "fd00::1"
    }
  }
}
`,
		os.Getenv("VSPHERE_DATACENTER"),
		os.Getenv("VSPHERE_RESOURCE_POOL"),
		os.Getenv("VSPHERE_NETWORK_LABEL"),
		os.Getenv("VSPHERE_DATASTORE"),
		os.Getenv("VSPHERE_TEMPLATE"),
		os.Getenv("VSPHERE_USE_LINKED_CLONE"),
	)
}

func testAccResourceVSphereVirtualMachineConfigHostVMotion(host string) string {
	return fmt.Sprintf(`
variable "datacenter" {
  default = "%s"
}

variable "resource_pool" {
  default = "%s"
}

variable "network_label" {
  default = "%s"
}

variable "ipv4_address" {
  default = "%s"
}

variable "ipv4_netmask" {
  default = "%s"
}

variable "ipv4_gateway" {
  default = "%s"
}

variable "dns_server" {
  default = "%s"
}

variable "datastore" {
  default = "%s"
}

variable "template" {
  default = "%s"
}

variable "linked_clone" {
  default = "%s"
}

variable "host" {
  default = "%s"
}

data "vsphere_datacenter" "dc" {
  name = "${var.datacenter}"
}

data "vsphere_datastore" "datastore" {
  name          = "${var.datastore}"
  datacenter_id = "${data.vsphere_datacenter.dc.id}"
}

data "vsphere_resource_pool" "pool" {
  name          = "${var.resource_pool}"
  datacenter_id = "${data.vsphere_datacenter.dc.id}"
}

data "vsphere_host" "host" {
  name          = "${var.host}"
  datacenter_id = "${data.vsphere_datacenter.dc.id}"
}

data "vsphere_network" "network" {
  name          = "${var.network_label}"
  datacenter_id = "${data.vsphere_datacenter.dc.id}"
}

data "vsphere_virtual_machine" "template" {
  name          = "${var.template}"
  datacenter_id = "${data.vsphere_datacenter.dc.id}"
}

resource "vsphere_virtual_machine" "vm" {
  name             = "terraform-test"
  resource_pool_id = "${data.vsphere_resource_pool.pool.id}"
  host_system_id   = "${data.vsphere_host.host.id}"
  datastore_id     = "${data.vsphere_datastore.datastore.id}"

  num_cpus = 2
  memory   = 2048
  guest_id = "ubuntu64Guest"

  network_interface {
    network_id   = "${data.vsphere_network.network.id}"
    adapter_type = "${data.vsphere_virtual_machine.template.network_interface_types[0]}"
  }

  disk {
    label            = "disk0"
    size             = "${data.vsphere_virtual_machine.template.disks.0.size}"
    eagerly_scrub    = "${data.vsphere_virtual_machine.template.disks.0.eagerly_scrub}"
    thin_provisioned = "${data.vsphere_virtual_machine.template.disks.0.thin_provisioned}"
  }

  clone {
    template_uuid = "${data.vsphere_virtual_machine.template.id}"
    linked_clone  = "${var.linked_clone != "" ? "true" : "false" }"

    customize {
      linux_options {
        host_name = "terraform-test"
        domain    = "test.internal"
      }

      network_interface {
        ipv4_address = "${var.ipv4_address}"
        ipv4_netmask = "${var.ipv4_netmask}"
      }

      ipv4_gateway    = "${var.ipv4_gateway}"
      dns_server_list = ["${var.dns_server}"]
      dns_suffix_list = ["test.internal"]
    }
  }
}
`,
		os.Getenv("VSPHERE_DATACENTER"),
		os.Getenv("VSPHERE_RESOURCE_POOL"),
		os.Getenv("VSPHERE_NETWORK_LABEL"),
		os.Getenv("VSPHERE_IPV4_ADDRESS"),
		os.Getenv("VSPHERE_IPV4_PREFIX"),
		os.Getenv("VSPHERE_IPV4_GATEWAY"),
		os.Getenv("VSPHERE_DNS"),
		os.Getenv("VSPHERE_DATASTORE"),
		os.Getenv("VSPHERE_TEMPLATE"),
		os.Getenv("VSPHERE_USE_LINKED_CLONE"),
		host,
	)
}

func testAccResourceVSphereVirtualMachineConfigResourcePoolVMotion(pool string) string {
	return fmt.Sprintf(`
variable "datacenter" {
  default = "%s"
}

variable "resource_pool" {
  default = "%s"
}

variable "network_label" {
  default = "%s"
}

variable "ipv4_address" {
  default = "%s"
}

variable "ipv4_netmask" {
  default = "%s"
}

variable "ipv4_gateway" {
  default = "%s"
}

variable "dns_server" {
  default = "%s"
}

variable "datastore" {
  default = "%s"
}

variable "template" {
  default = "%s"
}

variable "linked_clone" {
  default = "%s"
}

data "vsphere_datacenter" "dc" {
  name = "${var.datacenter}"
}

data "vsphere_datastore" "datastore" {
  name          = "${var.datastore}"
  datacenter_id = "${data.vsphere_datacenter.dc.id}"
}

data "vsphere_resource_pool" "pool" {
  name          = "${var.resource_pool}"
  datacenter_id = "${data.vsphere_datacenter.dc.id}"
}

data "vsphere_network" "network" {
  name          = "${var.network_label}"
  datacenter_id = "${data.vsphere_datacenter.dc.id}"
}

data "vsphere_virtual_machine" "template" {
  name          = "${var.template}"
  datacenter_id = "${data.vsphere_datacenter.dc.id}"
}

resource "vsphere_virtual_machine" "vm" {
  name             = "terraform-test"
  resource_pool_id = "${data.vsphere_resource_pool.pool.id}"
  datastore_id     = "${data.vsphere_datastore.datastore.id}"

  num_cpus = 2
  memory   = 2048
  guest_id = "ubuntu64Guest"

  network_interface {
    network_id   = "${data.vsphere_network.network.id}"
    adapter_type = "${data.vsphere_virtual_machine.template.network_interface_types[0]}"
  }

  disk {
    label            = "disk0"
    size             = "${data.vsphere_virtual_machine.template.disks.0.size}"
    eagerly_scrub    = "${data.vsphere_virtual_machine.template.disks.0.eagerly_scrub}"
    thin_provisioned = "${data.vsphere_virtual_machine.template.disks.0.thin_provisioned}"
  }

  clone {
    template_uuid = "${data.vsphere_virtual_machine.template.id}"
    linked_clone  = "${var.linked_clone != "" ? "true" : "false" }"

    customize {
      linux_options {
        host_name = "terraform-test"
        domain    = "test.internal"
      }

      network_interface {
        ipv4_address = "${var.ipv4_address}"
        ipv4_netmask = "${var.ipv4_netmask}"
      }

      ipv4_gateway    = "${var.ipv4_gateway}"
      dns_server_list = ["${var.dns_server}"]
      dns_suffix_list = ["test.internal"]
    }
  }
}
`,
		os.Getenv("VSPHERE_DATACENTER"),
		pool,
		os.Getenv("VSPHERE_NETWORK_LABEL"),
		os.Getenv("VSPHERE_IPV4_ADDRESS"),
		os.Getenv("VSPHERE_IPV4_PREFIX"),
		os.Getenv("VSPHERE_IPV4_GATEWAY"),
		os.Getenv("VSPHERE_DNS"),
		os.Getenv("VSPHERE_DATASTORE"),
		os.Getenv("VSPHERE_TEMPLATE"),
		os.Getenv("VSPHERE_USE_LINKED_CLONE"),
	)
}

func testAccResourceVSphereVirtualMachineConfigStorageVMotionGlobal(datastore string) string {
	return fmt.Sprintf(`
variable "datacenter" {
  default = "%s"
}

variable "resource_pool" {
  default = "%s"
}

variable "network_label" {
  default = "%s"
}

variable "ipv4_address" {
  default = "%s"
}

variable "ipv4_netmask" {
  default = "%s"
}

variable "ipv4_gateway" {
  default = "%s"
}

variable "dns_server" {
  default = "%s"
}

variable "datastore" {
  default = "%s"
}

variable "template" {
  default = "%s"
}

variable "linked_clone" {
  default = "%s"
}

data "vsphere_datacenter" "dc" {
  name = "${var.datacenter}"
}

data "vsphere_datastore" "datastore" {
  name          = "${var.datastore}"
  datacenter_id = "${data.vsphere_datacenter.dc.id}"
}

data "vsphere_resource_pool" "pool" {
  name          = "${var.resource_pool}"
  datacenter_id = "${data.vsphere_datacenter.dc.id}"
}

data "vsphere_network" "network" {
  name          = "${var.network_label}"
  datacenter_id = "${data.vsphere_datacenter.dc.id}"
}

data "vsphere_virtual_machine" "template" {
  name          = "${var.template}"
  datacenter_id = "${data.vsphere_datacenter.dc.id}"
}

resource "vsphere_virtual_machine" "vm" {
  name             = "terraform-test"
  resource_pool_id = "${data.vsphere_resource_pool.pool.id}"
  datastore_id     = "${data.vsphere_datastore.datastore.id}"

  num_cpus = 2
  memory   = 2048
  guest_id = "ubuntu64Guest"

  network_interface {
    network_id   = "${data.vsphere_network.network.id}"
    adapter_type = "${data.vsphere_virtual_machine.template.network_interface_types[0]}"
  }

  disk {
    label            = "disk0"
    size             = "${data.vsphere_virtual_machine.template.disks.0.size}"
    eagerly_scrub    = "${data.vsphere_virtual_machine.template.disks.0.eagerly_scrub}"
    thin_provisioned = "${data.vsphere_virtual_machine.template.disks.0.thin_provisioned}"
  }

  clone {
    template_uuid = "${data.vsphere_virtual_machine.template.id}"

    customize {
      linux_options {
        host_name = "terraform-test"
        domain    = "test.internal"
      }

      network_interface {
        ipv4_address = "${var.ipv4_address}"
        ipv4_netmask = "${var.ipv4_netmask}"
      }

      ipv4_gateway    = "${var.ipv4_gateway}"
      dns_server_list = ["${var.dns_server}"]
      dns_suffix_list = ["test.internal"]
    }
  }
}
`,
		os.Getenv("VSPHERE_DATACENTER"),
		os.Getenv("VSPHERE_RESOURCE_POOL"),
		os.Getenv("VSPHERE_NETWORK_LABEL"),
		os.Getenv("VSPHERE_IPV4_ADDRESS"),
		os.Getenv("VSPHERE_IPV4_PREFIX"),
		os.Getenv("VSPHERE_IPV4_GATEWAY"),
		os.Getenv("VSPHERE_DNS"),
		datastore,
		os.Getenv("VSPHERE_TEMPLATE"),
		os.Getenv("VSPHERE_USE_LINKED_CLONE"),
	)
}

func testAccResourceVSphereVirtualMachineConfigStorageVMotionSingleDisk(datastore string) string {
	return fmt.Sprintf(`
variable "datacenter" {
  default = "%s"
}

variable "resource_pool" {
  default = "%s"
}

variable "network_label" {
  default = "%s"
}

variable "ipv4_address" {
  default = "%s"
}

variable "ipv4_netmask" {
  default = "%s"
}

variable "ipv4_gateway" {
  default = "%s"
}

variable "dns_server" {
  default = "%s"
}

variable "datastore" {
  default = "%s"
}

variable "template" {
  default = "%s"
}

variable "linked_clone" {
  default = "%s"
}

variable "disk_datastore" {
  default = "%s"
}

data "vsphere_datacenter" "dc" {
  name = "${var.datacenter}"
}

data "vsphere_datastore" "datastore" {
  name          = "${var.datastore}"
  datacenter_id = "${data.vsphere_datacenter.dc.id}"
}

data "vsphere_datastore" "disk_datastore" {
  name          = "${var.disk_datastore}"
  datacenter_id = "${data.vsphere_datacenter.dc.id}"
}

data "vsphere_resource_pool" "pool" {
  name          = "${var.resource_pool}"
  datacenter_id = "${data.vsphere_datacenter.dc.id}"
}

data "vsphere_network" "network" {
  name          = "${var.network_label}"
  datacenter_id = "${data.vsphere_datacenter.dc.id}"
}

data "vsphere_virtual_machine" "template" {
  name          = "${var.template}"
  datacenter_id = "${data.vsphere_datacenter.dc.id}"
}

resource "vsphere_virtual_machine" "vm" {
  name             = "terraform-test"
  resource_pool_id = "${data.vsphere_resource_pool.pool.id}"
  datastore_id     = "${data.vsphere_datastore.datastore.id}"

  num_cpus = 2
  memory   = 2048
  guest_id = "ubuntu64Guest"

  network_interface {
    network_id   = "${data.vsphere_network.network.id}"
    adapter_type = "${data.vsphere_virtual_machine.template.network_interface_types[0]}"
  }

  disk {
    label            = "disk0"
    size             = "${data.vsphere_virtual_machine.template.disks.0.size}"
    eagerly_scrub    = "${data.vsphere_virtual_machine.template.disks.0.eagerly_scrub}"
    thin_provisioned = "${data.vsphere_virtual_machine.template.disks.0.thin_provisioned}"
  }

  disk {
    label        = "disk1"
    datastore_id = "${data.vsphere_datastore.disk_datastore.id}"
    size         = 1
    unit_number  = 1
  }

  clone {
    template_uuid = "${data.vsphere_virtual_machine.template.id}"

    customize {
      linux_options {
        host_name = "terraform-test"
        domain    = "test.internal"
      }

      network_interface {
        ipv4_address = "${var.ipv4_address}"
        ipv4_netmask = "${var.ipv4_netmask}"
      }

      ipv4_gateway    = "${var.ipv4_gateway}"
      dns_server_list = ["${var.dns_server}"]
      dns_suffix_list = ["test.internal"]
    }
  }
}
`,
		os.Getenv("VSPHERE_DATACENTER"),
		os.Getenv("VSPHERE_RESOURCE_POOL"),
		os.Getenv("VSPHERE_NETWORK_LABEL"),
		os.Getenv("VSPHERE_IPV4_ADDRESS"),
		os.Getenv("VSPHERE_IPV4_PREFIX"),
		os.Getenv("VSPHERE_IPV4_GATEWAY"),
		os.Getenv("VSPHERE_DNS"),
		os.Getenv("VSPHERE_DATASTORE"),
		os.Getenv("VSPHERE_TEMPLATE"),
		os.Getenv("VSPHERE_USE_LINKED_CLONE"),
		datastore,
	)
}

func testAccResourceVSphereVirtualMachineConfigStorageVMotionPinDatastore(datastore string) string {
	return fmt.Sprintf(`
variable "datacenter" {
  default = "%s"
}

variable "resource_pool" {
  default = "%s"
}

variable "network_label" {
  default = "%s"
}

variable "ipv4_address" {
  default = "%s"
}

variable "ipv4_netmask" {
  default = "%s"
}

variable "ipv4_gateway" {
  default = "%s"
}

variable "dns_server" {
  default = "%s"
}

variable "datastore" {
  default = "%s"
}

variable "template" {
  default = "%s"
}

variable "linked_clone" {
  default = "%s"
}

variable "disk_datastore" {
  default = "%s"
}

data "vsphere_datacenter" "dc" {
  name = "${var.datacenter}"
}

data "vsphere_datastore" "datastore" {
  name          = "${var.datastore}"
  datacenter_id = "${data.vsphere_datacenter.dc.id}"
}

data "vsphere_datastore" "disk_datastore" {
  name          = "${var.disk_datastore}"
  datacenter_id = "${data.vsphere_datacenter.dc.id}"
}

data "vsphere_resource_pool" "pool" {
  name          = "${var.resource_pool}"
  datacenter_id = "${data.vsphere_datacenter.dc.id}"
}

data "vsphere_network" "network" {
  name          = "${var.network_label}"
  datacenter_id = "${data.vsphere_datacenter.dc.id}"
}

data "vsphere_virtual_machine" "template" {
  name          = "${var.template}"
  datacenter_id = "${data.vsphere_datacenter.dc.id}"
}

resource "vsphere_virtual_machine" "vm" {
  name             = "terraform-test"
  resource_pool_id = "${data.vsphere_resource_pool.pool.id}"
  datastore_id     = "${data.vsphere_datastore.datastore.id}"

  num_cpus = 2
  memory   = 2048
  guest_id = "ubuntu64Guest"

  network_interface {
    network_id   = "${data.vsphere_network.network.id}"
    adapter_type = "${data.vsphere_virtual_machine.template.network_interface_types[0]}"
  }

  disk {
    label            = "disk0"
    size             = "${data.vsphere_virtual_machine.template.disks.0.size}"
    eagerly_scrub    = "${data.vsphere_virtual_machine.template.disks.0.eagerly_scrub}"
    thin_provisioned = "${data.vsphere_virtual_machine.template.disks.0.thin_provisioned}"
  }

  disk {
    label        = "disk1"
    datastore_id = "${data.vsphere_datastore.disk_datastore.id}"
    size         = 1
    unit_number  = 1
  }

  clone {
    template_uuid = "${data.vsphere_virtual_machine.template.id}"

    customize {
      linux_options {
        host_name = "terraform-test"
        domain    = "test.internal"
      }

      network_interface {
        ipv4_address = "${var.ipv4_address}"
        ipv4_netmask = "${var.ipv4_netmask}"
      }

      ipv4_gateway    = "${var.ipv4_gateway}"
      dns_server_list = ["${var.dns_server}"]
      dns_suffix_list = ["test.internal"]
    }
  }
}
`,
		os.Getenv("VSPHERE_DATACENTER"),
		os.Getenv("VSPHERE_RESOURCE_POOL"),
		os.Getenv("VSPHERE_NETWORK_LABEL"),
		os.Getenv("VSPHERE_IPV4_ADDRESS"),
		os.Getenv("VSPHERE_IPV4_PREFIX"),
		os.Getenv("VSPHERE_IPV4_GATEWAY"),
		os.Getenv("VSPHERE_DNS"),
		datastore,
		os.Getenv("VSPHERE_TEMPLATE"),
		os.Getenv("VSPHERE_USE_LINKED_CLONE"),
		os.Getenv("VSPHERE_DATASTORE"),
	)
}

func testAccResourceVSphereVirtualMachineConfigStorageVMotionRename(name, datastore string) string {
	return fmt.Sprintf(`
variable "datacenter" {
  default = "%s"
}

variable "resource_pool" {
  default = "%s"
}

variable "network_label" {
  default = "%s"
}

variable "ipv4_address" {
  default = "%s"
}

variable "ipv4_netmask" {
  default = "%s"
}

variable "ipv4_gateway" {
  default = "%s"
}

variable "dns_server" {
  default = "%s"
}

variable "vm_name" {
  default = "%s"
}

variable "datastore" {
  default = "%s"
}

variable "template" {
  default = "%s"
}

variable "linked_clone" {
  default = "%s"
}

data "vsphere_datacenter" "dc" {
  name = "${var.datacenter}"
}

data "vsphere_datastore" "datastore" {
  name          = "${var.datastore}"
  datacenter_id = "${data.vsphere_datacenter.dc.id}"
}

data "vsphere_resource_pool" "pool" {
  name          = "${var.resource_pool}"
  datacenter_id = "${data.vsphere_datacenter.dc.id}"
}

data "vsphere_network" "network" {
  name          = "${var.network_label}"
  datacenter_id = "${data.vsphere_datacenter.dc.id}"
}

data "vsphere_virtual_machine" "template" {
  name          = "${var.template}"
  datacenter_id = "${data.vsphere_datacenter.dc.id}"
}

resource "vsphere_virtual_machine" "vm" {
  name             = "${var.vm_name}"
  resource_pool_id = "${data.vsphere_resource_pool.pool.id}"
  datastore_id     = "${data.vsphere_datastore.datastore.id}"

  num_cpus = 2
  memory   = 2048
  guest_id = "ubuntu64Guest"

  network_interface {
    network_id   = "${data.vsphere_network.network.id}"
    adapter_type = "${data.vsphere_virtual_machine.template.network_interface_types[0]}"
  }

  disk {
    label            = "disk0"
    size             = "${data.vsphere_virtual_machine.template.disks.0.size}"
    eagerly_scrub    = "${data.vsphere_virtual_machine.template.disks.0.eagerly_scrub}"
    thin_provisioned = "${data.vsphere_virtual_machine.template.disks.0.thin_provisioned}"
  }

  clone {
    template_uuid = "${data.vsphere_virtual_machine.template.id}"

    customize {
      linux_options {
        host_name = "terraform-test"
        domain    = "test.internal"
      }

      network_interface {
        ipv4_address = "${var.ipv4_address}"
        ipv4_netmask = "${var.ipv4_netmask}"
      }

      ipv4_gateway    = "${var.ipv4_gateway}"
      dns_server_list = ["${var.dns_server}"]
      dns_suffix_list = ["test.internal"]
    }
  }
}
`,
		os.Getenv("VSPHERE_DATACENTER"),
		os.Getenv("VSPHERE_RESOURCE_POOL"),
		os.Getenv("VSPHERE_NETWORK_LABEL"),
		os.Getenv("VSPHERE_IPV4_ADDRESS"),
		os.Getenv("VSPHERE_IPV4_PREFIX"),
		os.Getenv("VSPHERE_IPV4_GATEWAY"),
		os.Getenv("VSPHERE_DNS"),
		name,
		datastore,
		os.Getenv("VSPHERE_TEMPLATE"),
		os.Getenv("VSPHERE_USE_LINKED_CLONE"),
	)
}

func testAccResourceVSphereVirtualMachineConfigStorageVMotionLinkedClone(datastore string) string {
	return fmt.Sprintf(`
variable "datacenter" {
  default = "%s"
}

variable "resource_pool" {
  default = "%s"
}

variable "network_label" {
  default = "%s"
}

variable "ipv4_address" {
  default = "%s"
}

variable "ipv4_netmask" {
  default = "%s"
}

variable "ipv4_gateway" {
  default = "%s"
}

variable "dns_server" {
  default = "%s"
}

variable "datastore" {
  default = "%s"
}

variable "template" {
  default = "%s"
}

variable "linked_clone" {
  default = "%s"
}

data "vsphere_datacenter" "dc" {
  name = "${var.datacenter}"
}

data "vsphere_datastore" "datastore" {
  name          = "${var.datastore}"
  datacenter_id = "${data.vsphere_datacenter.dc.id}"
}

data "vsphere_resource_pool" "pool" {
  name          = "${var.resource_pool}"
  datacenter_id = "${data.vsphere_datacenter.dc.id}"
}

data "vsphere_network" "network" {
  name          = "${var.network_label}"
  datacenter_id = "${data.vsphere_datacenter.dc.id}"
}

data "vsphere_virtual_machine" "template" {
  name          = "${var.template}"
  datacenter_id = "${data.vsphere_datacenter.dc.id}"
}

resource "vsphere_virtual_machine" "vm" {
  name             = "terraform-test"
  resource_pool_id = "${data.vsphere_resource_pool.pool.id}"
  datastore_id     = "${data.vsphere_datastore.datastore.id}"

  num_cpus = 2
  memory   = 2048
  guest_id = "ubuntu64Guest"

  network_interface {
    network_id   = "${data.vsphere_network.network.id}"
    adapter_type = "${data.vsphere_virtual_machine.template.network_interface_types[0]}"
  }

  disk {
    label            = "disk0"
    size             = "${data.vsphere_virtual_machine.template.disks.0.size}"
    eagerly_scrub    = "${data.vsphere_virtual_machine.template.disks.0.eagerly_scrub}"
    thin_provisioned = "${data.vsphere_virtual_machine.template.disks.0.thin_provisioned}"
  }

  clone {
    template_uuid = "${data.vsphere_virtual_machine.template.id}"
    linked_clone  = true

    customize {
      linux_options {
        host_name = "terraform-test"
        domain    = "test.internal"
      }

      network_interface {
        ipv4_address = "${var.ipv4_address}"
        ipv4_netmask = "${var.ipv4_netmask}"
      }

      ipv4_gateway    = "${var.ipv4_gateway}"
      dns_server_list = ["${var.dns_server}"]
      dns_suffix_list = ["test.internal"]
    }
  }
}
`,
		os.Getenv("VSPHERE_DATACENTER"),
		os.Getenv("VSPHERE_RESOURCE_POOL"),
		os.Getenv("VSPHERE_NETWORK_LABEL"),
		os.Getenv("VSPHERE_IPV4_ADDRESS"),
		os.Getenv("VSPHERE_IPV4_PREFIX"),
		os.Getenv("VSPHERE_IPV4_GATEWAY"),
		os.Getenv("VSPHERE_DNS"),
		datastore,
		os.Getenv("VSPHERE_TEMPLATE"),
		os.Getenv("VSPHERE_USE_LINKED_CLONE"),
	)
}

func testAccResourceVSphereVirtualMachineConfigStorageVMotionAttachedDisk(datastore string) string {
	return fmt.Sprintf(`
variable "datacenter" {
  default = "%s"
}

variable "resource_pool" {
  default = "%s"
}

variable "network_label" {
  default = "%s"
}

variable "ipv4_address" {
  default = "%s"
}

variable "ipv4_netmask" {
  default = "%s"
}

variable "ipv4_gateway" {
  default = "%s"
}

variable "dns_server" {
  default = "%s"
}

variable "datastore" {
  default = "%s"
}

variable "template" {
  default = "%s"
}

variable "linked_clone" {
  default = "%s"
}

variable "extra_vmdk_name" {
  default = "%s"
}

data "vsphere_datacenter" "dc" {
  name = "${var.datacenter}"
}

data "vsphere_datastore" "datastore" {
  name          = "${var.datastore}"
  datacenter_id = "${data.vsphere_datacenter.dc.id}"
}

data "vsphere_resource_pool" "pool" {
  name          = "${var.resource_pool}"
  datacenter_id = "${data.vsphere_datacenter.dc.id}"
}

data "vsphere_network" "network" {
  name          = "${var.network_label}"
  datacenter_id = "${data.vsphere_datacenter.dc.id}"
}

data "vsphere_virtual_machine" "template" {
  name          = "${var.template}"
  datacenter_id = "${data.vsphere_datacenter.dc.id}"
}

resource "vsphere_virtual_disk" "disk" {
  size         = 1
  vmdk_path    = "${var.extra_vmdk_name}"
  datacenter   = "${var.datacenter}"
  datastore    = "${var.datastore}"
  type         = "thin"
  adapter_type = "lsiLogic"
}

resource "vsphere_virtual_machine" "vm" {
  name             = "terraform-test"
  resource_pool_id = "${data.vsphere_resource_pool.pool.id}"
  datastore_id     = "${data.vsphere_datastore.datastore.id}"

  num_cpus = 2
  memory   = 2048
  guest_id = "ubuntu64Guest"

  network_interface {
    network_id   = "${data.vsphere_network.network.id}"
    adapter_type = "${data.vsphere_virtual_machine.template.network_interface_types[0]}"
  }

  disk {
    label            = "disk0"
    size             = "${data.vsphere_virtual_machine.template.disks.0.size}"
    eagerly_scrub    = "${data.vsphere_virtual_machine.template.disks.0.eagerly_scrub}"
    thin_provisioned = "${data.vsphere_virtual_machine.template.disks.0.thin_provisioned}"
  }

  disk {
    label        = "disk1"
    datastore_id = "${data.vsphere_datastore.datastore.id}"
    path         = "${vsphere_virtual_disk.disk.vmdk_path}"
    disk_mode    = "independent_persistent"
    attach       = true
    unit_number  = 1
  }

  clone {
    template_uuid = "${data.vsphere_virtual_machine.template.id}"

    customize {
      linux_options {
        host_name = "terraform-test"
        domain    = "test.internal"
      }

      network_interface {
        ipv4_address = "${var.ipv4_address}"
        ipv4_netmask = "${var.ipv4_netmask}"
      }

      ipv4_gateway    = "${var.ipv4_gateway}"
      dns_server_list = ["${var.dns_server}"]
      dns_suffix_list = ["test.internal"]
    }
  }
}
`,
		os.Getenv("VSPHERE_DATACENTER"),
		os.Getenv("VSPHERE_RESOURCE_POOL"),
		os.Getenv("VSPHERE_NETWORK_LABEL"),
		os.Getenv("VSPHERE_IPV4_ADDRESS"),
		os.Getenv("VSPHERE_IPV4_PREFIX"),
		os.Getenv("VSPHERE_IPV4_GATEWAY"),
		os.Getenv("VSPHERE_DNS"),
		datastore,
		os.Getenv("VSPHERE_TEMPLATE"),
		os.Getenv("VSPHERE_USE_LINKED_CLONE"),
		testAccResourceVSphereVirtualMachineDiskNameExtraVmdk,
	)
}

func testAccResourceVSphereVirtualMachineConfigCloneExtraDisks() string {
	return fmt.Sprintf(`
variable "datacenter" {
  default = "%s"
}

variable "resource_pool" {
  default = "%s"
}

variable "network_label" {
  default = "%s"
}

variable "ipv4_address" {
  default = "%s"
}

variable "ipv4_netmask" {
  default = "%s"
}

variable "ipv4_gateway" {
  default = "%s"
}

variable "dns_server" {
  default = "%s"
}

variable "datastore" {
  default = "%s"
}

variable "template" {
  default = "%s"
}

variable "disk0" {
  type    = "string"
  default = "%s"
}

variable "disk1" {
  type    = "string"
  default = "%s"
}

variable "disk2" {
  type    = "string"
  default = "%s"
}

variable "host" {
  type    = "string"
  default = "%s"
}

data "vsphere_datacenter" "dc" {
  name = "${var.datacenter}"
}

data "vsphere_host" "esxi_host" {
  name          = "${var.host}"
  datacenter_id = "${data.vsphere_datacenter.dc.id}"
}

data "vsphere_resource_pool" "pool" {
  name          = "${var.resource_pool}"
  datacenter_id = "${data.vsphere_datacenter.dc.id}"
}

data "vsphere_network" "network" {
  name          = "${var.network_label}"
  datacenter_id = "${data.vsphere_datacenter.dc.id}"
}

data "vsphere_virtual_machine" "template" {
  name          = "${var.template}"
  datacenter_id = "${data.vsphere_datacenter.dc.id}"
}

resource "vsphere_vmfs_datastore" "datastore" {
  name           = "terraform-test"
  host_system_id = "${data.vsphere_host.esxi_host.id}"

  disks = [
    "${var.disk0}",
    "${var.disk1}",
    "${var.disk2}",
  ]
}

resource "vsphere_virtual_machine" "vm" {
  name             = "terraform-test"
  resource_pool_id = "${data.vsphere_resource_pool.pool.id}"
  datastore_id     = "${vsphere_vmfs_datastore.datastore.id}"

  num_cpus = 2
  memory   = 2048
  guest_id = "${data.vsphere_virtual_machine.template.guest_id}"

  network_interface {
    network_id   = "${data.vsphere_network.network.id}"
    adapter_type = "${data.vsphere_virtual_machine.template.network_interface_types[0]}"
  }

  disk {
    label            = "disk0"
    size             = "${data.vsphere_virtual_machine.template.disks.0.size}"
    eagerly_scrub    = "${data.vsphere_virtual_machine.template.disks.0.eagerly_scrub}"
    thin_provisioned = "${data.vsphere_virtual_machine.template.disks.0.thin_provisioned}"
  }

  disk {
    label            = "disk1"
    size             = 1
    unit_number      = 1
    thin_provisioned = false
    eagerly_scrub    = true
  }

  disk {
    label            = "disk2"
    size             = 1
    unit_number      = 2
    thin_provisioned = false
    eagerly_scrub    = false
  }

  disk {
    label       = "disk3"
    size        = 1
    unit_number = 3
  }

  clone {
    template_uuid = "${data.vsphere_virtual_machine.template.id}"
    linked_clone  = false

    customize {
      linux_options {
        host_name = "terraform-test"
        domain    = "test.internal"
      }

      network_interface {
        ipv4_address = "${var.ipv4_address}"
        ipv4_netmask = "${var.ipv4_netmask}"
      }

      ipv4_gateway    = "${var.ipv4_gateway}"
      dns_server_list = ["${var.dns_server}"]
      dns_suffix_list = ["test.internal"]
    }
  }
}
`,
		os.Getenv("VSPHERE_DATACENTER"),
		os.Getenv("VSPHERE_RESOURCE_POOL"),
		os.Getenv("VSPHERE_NETWORK_LABEL"),
		os.Getenv("VSPHERE_IPV4_ADDRESS"),
		os.Getenv("VSPHERE_IPV4_PREFIX"),
		os.Getenv("VSPHERE_IPV4_GATEWAY"),
		os.Getenv("VSPHERE_DNS"),
		os.Getenv("VSPHERE_DATASTORE"),
		os.Getenv("VSPHERE_TEMPLATE"),
		os.Getenv("VSPHERE_DS_VMFS_DISK0"),
		os.Getenv("VSPHERE_DS_VMFS_DISK1"),
		os.Getenv("VSPHERE_DS_VMFS_DISK2"),
		os.Getenv("VSPHERE_ESXI_HOST"),
	)
}

func testAccResourceVSphereVirtualMachineConfigWindows() string {
	return fmt.Sprintf(`
variable "datacenter" {
  default = "%s"
}

variable "resource_pool" {
  default = "%s"
}

variable "network_label" {
  default = "%s"
}

variable "ipv4_address" {
  default = "%s"
}

variable "ipv4_netmask" {
  default = "%s"
}

variable "ipv4_gateway" {
  default = "%s"
}

variable "dns_server" {
  default = "%s"
}

variable "datastore" {
  default = "%s"
}

variable "template" {
  default = "%s"
}

variable "linked_clone" {
  default = "%s"
}

data "vsphere_datacenter" "dc" {
  name = "${var.datacenter}"
}

data "vsphere_datastore" "datastore" {
  name          = "${var.datastore}"
  datacenter_id = "${data.vsphere_datacenter.dc.id}"
}

data "vsphere_resource_pool" "pool" {
  name          = "${var.resource_pool}"
  datacenter_id = "${data.vsphere_datacenter.dc.id}"
}

data "vsphere_network" "network" {
  name          = "${var.network_label}"
  datacenter_id = "${data.vsphere_datacenter.dc.id}"
}

data "vsphere_virtual_machine" "template" {
  name          = "${var.template}"
  datacenter_id = "${data.vsphere_datacenter.dc.id}"
}

resource "vsphere_virtual_machine" "vm" {
  name             = "terraform-test"
  resource_pool_id = "${data.vsphere_resource_pool.pool.id}"
  datastore_id     = "${data.vsphere_datastore.datastore.id}"

  num_cpus = 4
  memory   = 4096
  guest_id = "${data.vsphere_virtual_machine.template.guest_id}"

  scsi_type = "${data.vsphere_virtual_machine.template.scsi_type}"

  network_interface {
    network_id   = "${data.vsphere_network.network.id}"
    adapter_type = "${data.vsphere_virtual_machine.template.network_interface_types[0]}"
  }

  disk {
    label            = "disk0"
    size             = "${data.vsphere_virtual_machine.template.disks.0.size}"
    eagerly_scrub    = "${data.vsphere_virtual_machine.template.disks.0.eagerly_scrub}"
    thin_provisioned = "${data.vsphere_virtual_machine.template.disks.0.thin_provisioned}"
  }

  clone {
    template_uuid = "${data.vsphere_virtual_machine.template.id}"
    linked_clone  = "${var.linked_clone != "" ? "true" : "false" }"

    customize {
      windows_options {
        computer_name  = "terraform-test"
        workgroup      = "test"
        admin_password = "VMw4re"
      }

      network_interface {
        ipv4_address    = "${var.ipv4_address}"
        ipv4_netmask    = "${var.ipv4_netmask}"
        dns_server_list = ["${var.dns_server}"]
        dns_domain      = "test.internal"
      }

      ipv4_gateway = "${var.ipv4_gateway}"
    }
  }
}
`,
		os.Getenv("VSPHERE_DATACENTER"),
		os.Getenv("VSPHERE_RESOURCE_POOL"),
		os.Getenv("VSPHERE_NETWORK_LABEL"),
		os.Getenv("VSPHERE_IPV4_ADDRESS"),
		os.Getenv("VSPHERE_IPV4_PREFIX"),
		os.Getenv("VSPHERE_IPV4_GATEWAY"),
		os.Getenv("VSPHERE_DNS"),
		os.Getenv("VSPHERE_DATASTORE"),
		os.Getenv("VSPHERE_TEMPLATE_WINDOWS"),
		os.Getenv("VSPHERE_USE_LINKED_CLONE"),
	)
}

func testAccResourceVSphereVirtualMachineConfigWithCustomAttribute() string {
	return fmt.Sprintf(`
variable "datacenter" {
  default = "%s"
}

variable "resource_pool" {
  default = "%s"
}

variable "network_label" {
  default = "%s"
}

variable "ipv4_address" {
  default = "%s"
}

variable "ipv4_netmask" {
  default = "%s"
}

variable "ipv4_gateway" {
  default = "%s"
}

variable "dns_server" {
  default = "%s"
}

variable "datastore" {
  default = "%s"
}

variable "template" {
  default = "%s"
}

variable "linked_clone" {
  default = "%s"
}

data "vsphere_datacenter" "dc" {
  name = "${var.datacenter}"
}

data "vsphere_datastore" "datastore" {
  name          = "${var.datastore}"
  datacenter_id = "${data.vsphere_datacenter.dc.id}"
}

data "vsphere_resource_pool" "pool" {
  name          = "${var.resource_pool}"
  datacenter_id = "${data.vsphere_datacenter.dc.id}"
}

data "vsphere_network" "network" {
  name          = "${var.network_label}"
  datacenter_id = "${data.vsphere_datacenter.dc.id}"
}

data "vsphere_virtual_machine" "template" {
  name          = "${var.template}"
  datacenter_id = "${data.vsphere_datacenter.dc.id}"
}

resource "vsphere_custom_attribute" "terraform-test-attribute" {
  name                = "terraform-test-attribute"
  managed_object_type = "VirtualMachine"
}

locals {
  vm_attrs = {
    "${vsphere_custom_attribute.terraform-test-attribute.id}" = "value"
  }
}

resource "vsphere_virtual_machine" "vm" {
  name             = "terraform-test"
  resource_pool_id = "${data.vsphere_resource_pool.pool.id}"
  datastore_id     = "${data.vsphere_datastore.datastore.id}"
  num_cpus         = 2
  memory           = 2048
  guest_id         = "${data.vsphere_virtual_machine.template.guest_id}"
  scsi_type        = "${data.vsphere_virtual_machine.template.scsi_type}"

  network_interface {
    network_id   = "${data.vsphere_network.network.id}"
    adapter_type = "${data.vsphere_virtual_machine.template.network_interface_types[0]}"
  }

  disk {
    label = "disk0"
    size  = "${data.vsphere_virtual_machine.template.disks.0.size}"
  }

  clone {
    template_uuid = "${data.vsphere_virtual_machine.template.id}"
    linked_clone  = "${var.linked_clone != "" ? "true" : "false" }"

    customize {
      linux_options {
        host_name = "terraform-test"
        domain    = "test.internal"
      }

      network_interface {
        ipv4_address = "${var.ipv4_address}"
        ipv4_netmask = "${var.ipv4_netmask}"
      }

      ipv4_gateway    = "${var.ipv4_gateway}"
      dns_server_list = ["${var.dns_server}"]
      dns_suffix_list = ["test.internal"]
    }
  }

  custom_attributes = "${local.vm_attrs}"
}
`,
		os.Getenv("VSPHERE_DATACENTER"),
		os.Getenv("VSPHERE_RESOURCE_POOL"),
		os.Getenv("VSPHERE_NETWORK_LABEL"),
		os.Getenv("VSPHERE_IPV4_ADDRESS"),
		os.Getenv("VSPHERE_IPV4_PREFIX"),
		os.Getenv("VSPHERE_IPV4_GATEWAY"),
		os.Getenv("VSPHERE_DNS"),
		os.Getenv("VSPHERE_DATASTORE"),
		os.Getenv("VSPHERE_TEMPLATE"),
		os.Getenv("VSPHERE_USE_LINKED_CLONE"),
	)
}

func testAccResourceVSphereVirtualMachineConfigWithMultiCustomAttribute() string {
	return fmt.Sprintf(`
variable "datacenter" {
  default = "%s"
}

variable "resource_pool" {
  default = "%s"
}

variable "network_label" {
  default = "%s"
}

variable "ipv4_address" {
  default = "%s"
}

variable "ipv4_netmask" {
  default = "%s"
}

variable "ipv4_gateway" {
  default = "%s"
}

variable "dns_server" {
  default = "%s"
}

variable "datastore" {
  default = "%s"
}

variable "template" {
  default = "%s"
}

variable "linked_clone" {
  default = "%s"
}

variable "custom_attrs" {
  default = [
    "terraform-test-attribute-1",
    "terraform-test-attriubute-2",
  ]
}

data "vsphere_datacenter" "dc" {
  name = "${var.datacenter}"
}

data "vsphere_datastore" "datastore" {
  name          = "${var.datastore}"
  datacenter_id = "${data.vsphere_datacenter.dc.id}"
}

data "vsphere_resource_pool" "pool" {
  name          = "${var.resource_pool}"
  datacenter_id = "${data.vsphere_datacenter.dc.id}"
}

data "vsphere_network" "network" {
  name          = "${var.network_label}"
  datacenter_id = "${data.vsphere_datacenter.dc.id}"
}

data "vsphere_virtual_machine" "template" {
  name          = "${var.template}"
  datacenter_id = "${data.vsphere_datacenter.dc.id}"
}

resource "vsphere_custom_attribute" "terraform-test-attribute" {
  name                = "terraform-test-attribute"
  managed_object_type = "VirtualMachine"
}

resource "vsphere_custom_attribute" "terraform-test-attribute-alt" {
  count               = "${length(var.custom_attrs)}"
  name                = "${var.custom_attrs[count.index]}"
  managed_object_type = "VirtualMachine"
}

locals {
  vm_attrs = {
    "${vsphere_custom_attribute.terraform-test-attribute-alt.0.id}" = "value"
    "${vsphere_custom_attribute.terraform-test-attribute-alt.1.id}" = "value-2"
  }
}

resource "vsphere_virtual_machine" "vm" {
  name             = "terraform-test"
  resource_pool_id = "${data.vsphere_resource_pool.pool.id}"
  datastore_id     = "${data.vsphere_datastore.datastore.id}"
  num_cpus         = 2
  memory           = 2048
  guest_id         = "${data.vsphere_virtual_machine.template.guest_id}"
  scsi_type        = "${data.vsphere_virtual_machine.template.scsi_type}"

  network_interface {
    network_id   = "${data.vsphere_network.network.id}"
    adapter_type = "${data.vsphere_virtual_machine.template.network_interface_types[0]}"
  }

  disk {
    label = "disk0"
    size  = "${data.vsphere_virtual_machine.template.disks.0.size}"
  }

  clone {
    template_uuid = "${data.vsphere_virtual_machine.template.id}"
    linked_clone  = "${var.linked_clone != "" ? "true" : "false" }"

    customize {
      linux_options {
        host_name = "terraform-test"
        domain    = "test.internal"
      }

      network_interface {
        ipv4_address = "${var.ipv4_address}"
        ipv4_netmask = "${var.ipv4_netmask}"
      }

      ipv4_gateway    = "${var.ipv4_gateway}"
      dns_server_list = ["${var.dns_server}"]
      dns_suffix_list = ["test.internal"]
    }
  }

  custom_attributes = "${local.vm_attrs}"
}
`,
		os.Getenv("VSPHERE_DATACENTER"),
		os.Getenv("VSPHERE_RESOURCE_POOL"),
		os.Getenv("VSPHERE_NETWORK_LABEL"),
		os.Getenv("VSPHERE_IPV4_ADDRESS"),
		os.Getenv("VSPHERE_IPV4_PREFIX"),
		os.Getenv("VSPHERE_IPV4_GATEWAY"),
		os.Getenv("VSPHERE_DNS"),
		os.Getenv("VSPHERE_DATASTORE"),
		os.Getenv("VSPHERE_TEMPLATE"),
		os.Getenv("VSPHERE_USE_LINKED_CLONE"),
	)
}

func testAccResourceVSphereVirtualMachineConfigCloneWithVAppProperties() string {
	return fmt.Sprintf(`
variable "datacenter" {
  default = "%s"
}

variable "resource_pool" {
  default = "%s"
}

variable "network_label" {
  default = "%s"
}

variable "ipv4_address" {
  default = "%s"
}

variable "ipv4_netmask" {
  default = "%s"
}

variable "ipv4_gateway" {
  default = "%s"
}

variable "dns_server" {
  default = "%s"
}

variable "datastore" {
  default = "%s"
}

variable "template" {
  default = "%s"
}

variable "linked_clone" {
  default = "%s"
}

data "vsphere_datacenter" "dc" {
  name = "${var.datacenter}"
}

data "vsphere_datastore" "datastore" {
  name          = "${var.datastore}"
  datacenter_id = "${data.vsphere_datacenter.dc.id}"
}

data "vsphere_resource_pool" "pool" {
  name          = "${var.resource_pool}"
  datacenter_id = "${data.vsphere_datacenter.dc.id}"
}

data "vsphere_network" "network" {
  name          = "${var.network_label}"
  datacenter_id = "${data.vsphere_datacenter.dc.id}"
}

data "vsphere_virtual_machine" "template" {
  name          = "${var.template}"
  datacenter_id = "${data.vsphere_datacenter.dc.id}"
}

resource "vsphere_virtual_machine" "vm" {
  name             = "terraform-test"
  resource_pool_id = "${data.vsphere_resource_pool.pool.id}"
  datastore_id     = "${data.vsphere_datastore.datastore.id}"
  num_cpus         = 2
  memory           = 2048
  guest_id         = "${data.vsphere_virtual_machine.template.guest_id}"

  network_interface {
    network_id   = "${data.vsphere_network.network.id}"
    adapter_type = "${data.vsphere_virtual_machine.template.network_interface_types[0]}"
  }

  disk {
    label            = "disk0"
    size             = "${data.vsphere_virtual_machine.template.disks.0.size}"
    thin_provisioned = "${data.vsphere_virtual_machine.template.disks.0.thin_provisioned}"
    eagerly_scrub    = "${data.vsphere_virtual_machine.template.disks.0.eagerly_scrub}"
  }

  vapp {
    properties {
      "guestinfo.hostname"                        = "terraform-test.test.internal"
      "guestinfo.interface.0.name"                = "ens192"
      "guestinfo.interface.0.ip.0.address"        = "${var.ipv4_address}/${var.ipv4_netmask}"
      "guestinfo.interface.0.route.0.gateway"     = "${var.ipv4_gateway}"
      "guestinfo.interface.0.route.0.destination" = "0.0.0.0/0"
      "guestinfo.dns.server.0"                    = "${var.dns_server}"
    }
  }

  clone {
    template_uuid = "${data.vsphere_virtual_machine.template.id}"
    linked_clone  = "${var.linked_clone}"
  }
}
`,

		os.Getenv("VSPHERE_DATACENTER"),
		os.Getenv("VSPHERE_RESOURCE_POOL"),
		os.Getenv("VSPHERE_NETWORK_LABEL"),
		os.Getenv("VSPHERE_IPV4_ADDRESS"),
		os.Getenv("VSPHERE_IPV4_PREFIX"),
		os.Getenv("VSPHERE_IPV4_GATEWAY"),
		os.Getenv("VSPHERE_DNS"),
		os.Getenv("VSPHERE_DATASTORE"),
		os.Getenv("VSPHERE_TEMPLATE_COREOS"),
		os.Getenv("VSPHERE_USE_LINKED_CLONE"),
	)
}

func testAccResourceVSphereVirtualMachineConfigCloneUpdatingVAppProperties() string {
	return fmt.Sprintf(`
variable "datacenter" {
  default = "%s"
}

variable "resource_pool" {
  default = "%s"
}

variable "network_label" {
  default = "%s"
}

variable "ipv4_address" {
  default = "%s"
}

variable "ipv4_netmask" {
  default = "%s"
}

variable "ipv4_gateway" {
  default = "%s"
}

variable "dns_server" {
  default = "%s"
}

variable "datastore" {
  default = "%s"
}

variable "template" {
  default = "%s"
}

variable "linked_clone" {
  default = "%s"
}

data "vsphere_datacenter" "dc" {
  name = "${var.datacenter}"
}

data "vsphere_datastore" "datastore" {
  name          = "${var.datastore}"
  datacenter_id = "${data.vsphere_datacenter.dc.id}"
}

data "vsphere_resource_pool" "pool" {
  name          = "${var.resource_pool}"
  datacenter_id = "${data.vsphere_datacenter.dc.id}"
}

data "vsphere_network" "network" {
  name          = "${var.network_label}"
  datacenter_id = "${data.vsphere_datacenter.dc.id}"
}

data "vsphere_virtual_machine" "template" {
  name          = "${var.template}"
  datacenter_id = "${data.vsphere_datacenter.dc.id}"
}

resource "vsphere_virtual_machine" "vm" {
  name             = "terraform-test"
  resource_pool_id = "${data.vsphere_resource_pool.pool.id}"
  datastore_id     = "${data.vsphere_datastore.datastore.id}"
  num_cpus         = 2
  memory           = 2048
  guest_id         = "${data.vsphere_virtual_machine.template.guest_id}"

  network_interface {
    network_id   = "${data.vsphere_network.network.id}"
    adapter_type = "${data.vsphere_virtual_machine.template.network_interface_types[0]}"
  }

  disk {
    label            = "disk0"
    size             = "${data.vsphere_virtual_machine.template.disks.0.size}"
    thin_provisioned = "${data.vsphere_virtual_machine.template.disks.0.thin_provisioned}"
    eagerly_scrub    = "${data.vsphere_virtual_machine.template.disks.0.eagerly_scrub}"
  }

  vapp {
    properties {
      "guestinfo.hostname"                        = "terraform-test.test.internal"
      "guestinfo.interface.0.name"                = "ens192"
      "guestinfo.interface.0.ip.0.address"        = "${var.ipv4_address}/${var.ipv4_netmask}"
      "guestinfo.interface.0.route.0.gateway"     = "${var.ipv4_gateway}"
      "guestinfo.interface.0.route.0.destination" = "0.0.0.0/0"
      "guestinfo.dns.server.0"                    = "${var.dns_server}"
      "guestinfo.dns.server.1"                    = "8.8.8.8"
    }
  }

  clone {
    template_uuid = "${data.vsphere_virtual_machine.template.id}"
    linked_clone  = "${var.linked_clone}"
  }
}
`,

		os.Getenv("VSPHERE_DATACENTER"),
		os.Getenv("VSPHERE_RESOURCE_POOL"),
		os.Getenv("VSPHERE_NETWORK_LABEL"),
		os.Getenv("VSPHERE_IPV4_ADDRESS"),
		os.Getenv("VSPHERE_IPV4_PREFIX"),
		os.Getenv("VSPHERE_IPV4_GATEWAY"),
		os.Getenv("VSPHERE_DNS"),
		os.Getenv("VSPHERE_DATASTORE"),
		os.Getenv("VSPHERE_TEMPLATE_COREOS"),
		os.Getenv("VSPHERE_USE_LINKED_CLONE"),
	)
}

func testAccResourceVSphereVirtualMachineConfigCloneVAppPropertiesBadKey() string {
	return fmt.Sprintf(`
variable "datacenter" {
  default = "%s"
}

variable "resource_pool" {
  default = "%s"
}

variable "network_label" {
  default = "%s"
}

variable "ipv4_address" {
  default = "%s"
}

variable "ipv4_netmask" {
  default = "%s"
}

variable "ipv4_gateway" {
  default = "%s"
}

variable "dns_server" {
  default = "%s"
}

variable "datastore" {
  default = "%s"
}

variable "template" {
  default = "%s"
}

variable "linked_clone" {
  default = "%s"
}

data "vsphere_datacenter" "dc" {
  name = "${var.datacenter}"
}

data "vsphere_datastore" "datastore" {
  name          = "${var.datastore}"
  datacenter_id = "${data.vsphere_datacenter.dc.id}"
}

data "vsphere_resource_pool" "pool" {
  name          = "${var.resource_pool}"
  datacenter_id = "${data.vsphere_datacenter.dc.id}"
}

data "vsphere_network" "network" {
  name          = "${var.network_label}"
  datacenter_id = "${data.vsphere_datacenter.dc.id}"
}

data "vsphere_virtual_machine" "template" {
  name          = "${var.template}"
  datacenter_id = "${data.vsphere_datacenter.dc.id}"
}

resource "vsphere_virtual_machine" "vm" {
  name             = "terraform-test"
  resource_pool_id = "${data.vsphere_resource_pool.pool.id}"
  datastore_id     = "${data.vsphere_datastore.datastore.id}"
  num_cpus         = 2
  memory           = 2048
  guest_id         = "${data.vsphere_virtual_machine.template.guest_id}"

  network_interface {
    network_id   = "${data.vsphere_network.network.id}"
    adapter_type = "${data.vsphere_virtual_machine.template.network_interface_types[0]}"
  }

  disk {
    label            = "disk0"
    size             = "${data.vsphere_virtual_machine.template.disks.0.size}"
    thin_provisioned = "${data.vsphere_virtual_machine.template.disks.0.thin_provisioned}"
    eagerly_scrub    = "${data.vsphere_virtual_machine.template.disks.0.eagerly_scrub}"
  }

  vapp {
    properties {
      "guestinfo.hostname"                        = "terraform-test.test.internal"
      "guestinfo.interface.0.name"                = "ens192"
      "guestinfo.interface.0.ip.0.address"        = "${var.ipv4_address}/${var.ipv4_netmask}"
      "guestinfo.interface.0.route.0.gateway"     = "${var.ipv4_gateway}"
      "guestinfo.interface.0.route.0.destination" = "0.0.0.0/0"
      "guestinfo.dns.server.0"                    = "${var.dns_server}"
      "foo"                                       = "bar"
    }
  }

  clone {
    template_uuid = "${data.vsphere_virtual_machine.template.id}"
    linked_clone  = "${var.linked_clone}"
  }
}
`,

		os.Getenv("VSPHERE_DATACENTER"),
		os.Getenv("VSPHERE_RESOURCE_POOL"),
		os.Getenv("VSPHERE_NETWORK_LABEL"),
		os.Getenv("VSPHERE_IPV4_ADDRESS"),
		os.Getenv("VSPHERE_IPV4_PREFIX"),
		os.Getenv("VSPHERE_IPV4_GATEWAY"),
		os.Getenv("VSPHERE_DNS"),
		os.Getenv("VSPHERE_DATASTORE"),
		os.Getenv("VSPHERE_TEMPLATE_COREOS"),
		os.Getenv("VSPHERE_USE_LINKED_CLONE"),
	)
}

func testAccResourceVSphereVirtualMachineConfigCloneBadVAppSettings() string {
	return fmt.Sprintf(`
variable "datacenter" {
  default = "%s"
}

variable "resource_pool" {
  default = "%s"
}

variable "network_label" {
  default = "%s"
}

variable "ipv4_address" {
  default = "%s"
}

variable "ipv4_netmask" {
  default = "%s"
}

variable "ipv4_gateway" {
  default = "%s"
}

variable "dns_server" {
  default = "%s"
}

variable "datastore" {
  default = "%s"
}

variable "template" {
  default = "%s"
}

variable "linked_clone" {
  default = "%s"
}

data "vsphere_datacenter" "dc" {
  name = "${var.datacenter}"
}

data "vsphere_datastore" "datastore" {
  name          = "${var.datastore}"
  datacenter_id = "${data.vsphere_datacenter.dc.id}"
}

data "vsphere_resource_pool" "pool" {
  name          = "${var.resource_pool}"
  datacenter_id = "${data.vsphere_datacenter.dc.id}"
}

data "vsphere_network" "network" {
  name          = "${var.network_label}"
  datacenter_id = "${data.vsphere_datacenter.dc.id}"
}

data "vsphere_virtual_machine" "template" {
  name          = "${var.template}"
  datacenter_id = "${data.vsphere_datacenter.dc.id}"
}

resource "vsphere_virtual_machine" "vm" {
  name             = "terraform-test"
  resource_pool_id = "${data.vsphere_resource_pool.pool.id}"
  datastore_id     = "${data.vsphere_datastore.datastore.id}"

  num_cpus = 2
  memory   = 2048
  guest_id = "${data.vsphere_virtual_machine.template.guest_id}"

  network_interface {
    network_id   = "${data.vsphere_network.network.id}"
    adapter_type = "${data.vsphere_virtual_machine.template.network_interface_types[0]}"
  }

  disk {
    label            = "disk0"
    size             = "${data.vsphere_virtual_machine.template.disks.0.size}"
    eagerly_scrub    = "${data.vsphere_virtual_machine.template.disks.0.eagerly_scrub}"
    thin_provisioned = "${data.vsphere_virtual_machine.template.disks.0.thin_provisioned}"
  }

  clone {
    template_uuid = "${data.vsphere_virtual_machine.template.id}"
    linked_clone  = "${var.linked_clone != "" ? "true" : "false" }"

    customize {
      linux_options {
        host_name = "terraform-test"
        domain    = "test.internal"
      }

      network_interface {
        ipv4_address = "${var.ipv4_address}"
        ipv4_netmask = "${var.ipv4_netmask}"
      }

      ipv4_gateway    = "${var.ipv4_gateway}"
      dns_server_list = ["${var.dns_server}"]
      dns_suffix_list = ["test.internal"]
    }
  }

  vapp {
    properties {
      "foo" = "bar"
    }
  }
}
`,
		os.Getenv("VSPHERE_DATACENTER"),
		os.Getenv("VSPHERE_RESOURCE_POOL"),
		os.Getenv("VSPHERE_NETWORK_LABEL"),
		os.Getenv("VSPHERE_IPV4_ADDRESS"),
		os.Getenv("VSPHERE_IPV4_PREFIX"),
		os.Getenv("VSPHERE_IPV4_GATEWAY"),
		os.Getenv("VSPHERE_DNS"),
		os.Getenv("VSPHERE_DATASTORE"),
		os.Getenv("VSPHERE_TEMPLATE"),
		os.Getenv("VSPHERE_USE_LINKED_CLONE"),
	)
}

// TODO: Remove this fixture in 2.0
func testAccResourceVSphereVirtualMachineConfigBasicDiskNameOrLabel(nameKey string) string {
	return fmt.Sprintf(`
variable "datacenter" {
  default = "%s"
}

variable "resource_pool" {
  default = "%s"
}

variable "network_label" {
  default = "%s"
}

variable "datastore" {
  default = "%s"
}

data "vsphere_datacenter" "dc" {
  name = "${var.datacenter}"
}

data "vsphere_datastore" "datastore" {
  name          = "${var.datastore}"
  datacenter_id = "${data.vsphere_datacenter.dc.id}"
}

data "vsphere_resource_pool" "pool" {
  name          = "${var.resource_pool}"
  datacenter_id = "${data.vsphere_datacenter.dc.id}"
}

data "vsphere_network" "network" {
  name          = "${var.network_label}"
  datacenter_id = "${data.vsphere_datacenter.dc.id}"
}

resource "vsphere_virtual_machine" "vm" {
  name             = "terraform-test"
  resource_pool_id = "${data.vsphere_resource_pool.pool.id}"
  datastore_id     = "${data.vsphere_datastore.datastore.id}"

  num_cpus = 2
  memory   = 2048
  guest_id = "other3xLinux64Guest"

  network_interface {
    network_id = "${data.vsphere_network.network.id}"
  }

  disk {
    %s    = "terraform-test.vmdk"
    size  = 20
  }
}
`,
		os.Getenv("VSPHERE_DATACENTER"),
		os.Getenv("VSPHERE_RESOURCE_POOL"),
		os.Getenv("VSPHERE_NETWORK_LABEL_PXE"),
		os.Getenv("VSPHERE_DATASTORE"),
		nameKey,
	)
}

// TODO: Remove this fixture in 2.0
func testAccResourceVSphereVirtualMachineConfigExistingVmdkWithName() string {
	return fmt.Sprintf(`
variable "datacenter" {
  default = "%s"
}

variable "resource_pool" {
  default = "%s"
}

variable "network_label" {
  default = "%s"
}

variable "datastore" {
  default = "%s"
}

variable "extra_vmdk_name" {
  default = "%s"
}

data "vsphere_datacenter" "dc" {
  name = "${var.datacenter}"
}

data "vsphere_datastore" "datastore" {
  name          = "${var.datastore}"
  datacenter_id = "${data.vsphere_datacenter.dc.id}"
}

data "vsphere_resource_pool" "pool" {
  name          = "${var.resource_pool}"
  datacenter_id = "${data.vsphere_datacenter.dc.id}"
}

data "vsphere_network" "network" {
  name          = "${var.network_label}"
  datacenter_id = "${data.vsphere_datacenter.dc.id}"
}

resource "vsphere_virtual_disk" "disk" {
  size         = 1
  vmdk_path    = "${var.extra_vmdk_name}"
  datacenter   = "${var.datacenter}"
  datastore    = "${var.datastore}"
  type         = "thin"
  adapter_type = "lsiLogic"
}

resource "vsphere_virtual_machine" "vm" {
  name             = "terraform-test"
  resource_pool_id = "${data.vsphere_resource_pool.pool.id}"
  datastore_id     = "${data.vsphere_datastore.datastore.id}"

  num_cpus = 2
  memory   = 2048
  guest_id = "other3xLinux64Guest"

  network_interface {
    network_id = "${data.vsphere_network.network.id}"
  }

  disk {
    name  = "terraform-test.vmdk"
    size  = 20
  }

  disk {
    name         = "${vsphere_virtual_disk.disk.vmdk_path}"
    datastore_id = "${data.vsphere_datastore.datastore.id}"
    disk_mode    = "independent_persistent"
    attach       = true
    unit_number  = 1
  }
}
`,
		os.Getenv("VSPHERE_DATACENTER"),
		os.Getenv("VSPHERE_RESOURCE_POOL"),
		os.Getenv("VSPHERE_NETWORK_LABEL_PXE"),
		os.Getenv("VSPHERE_DATASTORE"),
		testAccResourceVSphereVirtualMachineDiskNameExtraVmdk,
	)
}

// TODO: Remove this fixture in 2.0
func testAccResourceVSphereVirtualMachineConfigExistingVmdkWithLabel() string {
	return fmt.Sprintf(`
variable "datacenter" {
  default = "%s"
}

variable "resource_pool" {
  default = "%s"
}

variable "network_label" {
  default = "%s"
}

variable "datastore" {
  default = "%s"
}

variable "extra_vmdk_name" {
  default = "%s"
}

data "vsphere_datacenter" "dc" {
  name = "${var.datacenter}"
}

data "vsphere_datastore" "datastore" {
  name          = "${var.datastore}"
  datacenter_id = "${data.vsphere_datacenter.dc.id}"
}

data "vsphere_resource_pool" "pool" {
  name          = "${var.resource_pool}"
  datacenter_id = "${data.vsphere_datacenter.dc.id}"
}

data "vsphere_network" "network" {
  name          = "${var.network_label}"
  datacenter_id = "${data.vsphere_datacenter.dc.id}"
}

resource "vsphere_virtual_disk" "disk" {
  size         = 1
  vmdk_path    = "${var.extra_vmdk_name}"
  datacenter   = "${var.datacenter}"
  datastore    = "${var.datastore}"
  type         = "thin"
  adapter_type = "lsiLogic"
}

resource "vsphere_virtual_machine" "vm" {
  name             = "terraform-test"
  resource_pool_id = "${data.vsphere_resource_pool.pool.id}"
  datastore_id     = "${data.vsphere_datastore.datastore.id}"

  num_cpus = 2
  memory   = 2048
  guest_id = "other3xLinux64Guest"

  network_interface {
    network_id = "${data.vsphere_network.network.id}"
  }

  disk {
    label = "terraform-test.vmdk"
    size  = 20
  }

  disk {
    label        = "${vsphere_virtual_disk.disk.vmdk_path}"
    path         = "${vsphere_virtual_disk.disk.vmdk_path}"
    datastore_id = "${data.vsphere_datastore.datastore.id}"
    disk_mode    = "independent_persistent"
    attach       = true
    unit_number  = 1
  }
}
`,
		os.Getenv("VSPHERE_DATACENTER"),
		os.Getenv("VSPHERE_RESOURCE_POOL"),
		os.Getenv("VSPHERE_NETWORK_LABEL_PXE"),
		os.Getenv("VSPHERE_DATASTORE"),
		testAccResourceVSphereVirtualMachineDiskNameExtraVmdk,
	)
}

func testAccResourceVSphereVirtualMachineConfigCloneChangeDiskAndSCSI() string {
	return fmt.Sprintf(`
variable "datacenter" {
  default = "%s"
}

variable "resource_pool" {
  default = "%s"
}

variable "network_label" {
  default = "%s"
}

variable "ipv4_address" {
  default = "%s"
}

variable "ipv4_netmask" {
  default = "%s"
}

variable "ipv4_gateway" {
  default = "%s"
}

variable "dns_server" {
  default = "%s"
}

variable "datastore" {
  default = "%s"
}

variable "template" {
  default = "%s"
}

data "vsphere_datacenter" "dc" {
  name = "${var.datacenter}"
}

data "vsphere_datastore" "datastore" {
  name          = "${var.datastore}"
  datacenter_id = "${data.vsphere_datacenter.dc.id}"
}

data "vsphere_resource_pool" "pool" {
  name          = "${var.resource_pool}"
  datacenter_id = "${data.vsphere_datacenter.dc.id}"
}

data "vsphere_network" "network" {
  name          = "${var.network_label}"
  datacenter_id = "${data.vsphere_datacenter.dc.id}"
}

data "vsphere_virtual_machine" "template" {
  name          = "${var.template}"
  datacenter_id = "${data.vsphere_datacenter.dc.id}"
}

resource "vsphere_virtual_machine" "vm" {
  name             = "terraform-test"
  resource_pool_id = "${data.vsphere_resource_pool.pool.id}"
  datastore_id     = "${data.vsphere_datastore.datastore.id}"

  num_cpus = 2
  memory   = 2048
  guest_id = "${data.vsphere_virtual_machine.template.guest_id}"

  scsi_type = "${data.vsphere_virtual_machine.template.scsi_type == "pvscsi" ? "lsilogic-sas" : "pvscsi"}"

  network_interface {
    network_id   = "${data.vsphere_network.network.id}"
    adapter_type = "${data.vsphere_virtual_machine.template.network_interface_types[0]}"
  }

  disk {
    label = "disk0"
    size  = "${data.vsphere_virtual_machine.template.disks.0.size * 2}"
  }

  clone {
    template_uuid = "${data.vsphere_virtual_machine.template.id}"

    customize {
      linux_options {
        host_name = "terraform-test"
        domain    = "test.internal"
      }

      network_interface {
        ipv4_address = "${var.ipv4_address}"
        ipv4_netmask = "${var.ipv4_netmask}"
      }

      ipv4_gateway    = "${var.ipv4_gateway}"
      dns_server_list = ["${var.dns_server}"]
      dns_suffix_list = ["test.internal"]
    }
  }
}
`,
		os.Getenv("VSPHERE_DATACENTER"),
		os.Getenv("VSPHERE_RESOURCE_POOL"),
		os.Getenv("VSPHERE_NETWORK_LABEL"),
		os.Getenv("VSPHERE_IPV4_ADDRESS"),
		os.Getenv("VSPHERE_IPV4_PREFIX"),
		os.Getenv("VSPHERE_IPV4_GATEWAY"),
		os.Getenv("VSPHERE_DNS"),
		os.Getenv("VSPHERE_DATASTORE"),
		os.Getenv("VSPHERE_TEMPLATE"),
	)
}

func testAccResourceVSphereVirtualMachineConfigBasicEmptyCluster() string {
	return fmt.Sprintf(`
variable "datacenter" {
  default = "%s"
}

variable "resource_pool" {
  default = "%s/Resources"
}

variable "network_label" {
  default = "%s"
}

variable "datastore" {
  default = "%s"
}

data "vsphere_datacenter" "dc" {
  name = "${var.datacenter}"
}

data "vsphere_datastore" "datastore" {
  name          = "${var.datastore}"
  datacenter_id = "${data.vsphere_datacenter.dc.id}"
}

data "vsphere_resource_pool" "pool" {
  name          = "${var.resource_pool}"
  datacenter_id = "${data.vsphere_datacenter.dc.id}"
}

data "vsphere_network" "network" {
  name          = "${var.network_label}"
  datacenter_id = "${data.vsphere_datacenter.dc.id}"
}

resource "vsphere_virtual_machine" "vm" {
  name             = "terraform-test"
  resource_pool_id = "${data.vsphere_resource_pool.pool.id}"
  datastore_id     = "${data.vsphere_datastore.datastore.id}"

  num_cpus = 2
  memory   = 2048
  guest_id = "other3xLinux64Guest"

  network_interface {
    network_id = "${data.vsphere_network.network.id}"
  }

  disk {
    label = "disk0"
    size  = 20
  }
}
`,
		os.Getenv("VSPHERE_DATACENTER"),
		os.Getenv("VSPHERE_EMPTY_CLUSTER"),
		os.Getenv("VSPHERE_NETWORK_LABEL_PXE"),
		os.Getenv("VSPHERE_DATASTORE"),
	)
}

func testAccResourceVSphereVirtualMachineConfigCloneEmptyCluster() string {
	return fmt.Sprintf(`
variable "datacenter" {
  default = "%s"
}

variable "resource_pool" {
  default = "%s/Resources"
}

variable "network_label" {
  default = "%s"
}

variable "ipv4_address" {
  default = "%s"
}

variable "ipv4_netmask" {
  default = "%s"
}

variable "ipv4_gateway" {
  default = "%s"
}

variable "dns_server" {
  default = "%s"
}

variable "datastore" {
  default = "%s"
}

variable "template" {
  default = "%s"
}

variable "linked_clone" {
  default = "%s"
}

data "vsphere_datacenter" "dc" {
  name = "${var.datacenter}"
}

data "vsphere_datastore" "datastore" {
  name          = "${var.datastore}"
  datacenter_id = "${data.vsphere_datacenter.dc.id}"
}

data "vsphere_resource_pool" "pool" {
  name          = "${var.resource_pool}"
  datacenter_id = "${data.vsphere_datacenter.dc.id}"
}

data "vsphere_network" "network" {
  name          = "${var.network_label}"
  datacenter_id = "${data.vsphere_datacenter.dc.id}"
}

data "vsphere_virtual_machine" "template" {
  name          = "${var.template}"
  datacenter_id = "${data.vsphere_datacenter.dc.id}"
}

resource "vsphere_virtual_machine" "vm" {
  name             = "terraform-test"
  resource_pool_id = "${data.vsphere_resource_pool.pool.id}"
  datastore_id     = "${data.vsphere_datastore.datastore.id}"

  num_cpus = 2
  memory   = 2048
  guest_id = "${data.vsphere_virtual_machine.template.guest_id}"

  network_interface {
    network_id   = "${data.vsphere_network.network.id}"
    adapter_type = "${data.vsphere_virtual_machine.template.network_interface_types[0]}"
  }

  disk {
    label            = "disk0"
    size             = "${data.vsphere_virtual_machine.template.disks.0.size}"
    eagerly_scrub    = "${data.vsphere_virtual_machine.template.disks.0.eagerly_scrub}"
    thin_provisioned = "${data.vsphere_virtual_machine.template.disks.0.thin_provisioned}"
  }

  clone {
    template_uuid = "${data.vsphere_virtual_machine.template.id}"
    linked_clone  = "${var.linked_clone != "" ? "true" : "false" }"

    customize {
      linux_options {
        host_name = "terraform-test"
        domain    = "test.internal"
      }

      network_interface {
        ipv4_address = "${var.ipv4_address}"
        ipv4_netmask = "${var.ipv4_netmask}"
      }

      ipv4_gateway    = "${var.ipv4_gateway}"
      dns_server_list = ["${var.dns_server}"]
      dns_suffix_list = ["test.internal"]
    }
  }
}
`,
		os.Getenv("VSPHERE_DATACENTER"),
		os.Getenv("VSPHERE_EMPTY_CLUSTER"),
		os.Getenv("VSPHERE_NETWORK_LABEL"),
		os.Getenv("VSPHERE_IPV4_ADDRESS"),
		os.Getenv("VSPHERE_IPV4_PREFIX"),
		os.Getenv("VSPHERE_IPV4_GATEWAY"),
		os.Getenv("VSPHERE_DNS"),
		os.Getenv("VSPHERE_DATASTORE"),
		os.Getenv("VSPHERE_TEMPLATE"),
		os.Getenv("VSPHERE_USE_LINKED_CLONE"),
	)
}

func testAccResourceVSphereVirtualMachineConfigDatastoreCluster() string {
	return fmt.Sprintf(`
variable "datacenter" {
  default = "%s"
}

variable "nfs_host" {
  default = "%s"
}

variable "nfs_path" {
  default = "%s"
}

variable "esxi_hosts" {
  default = [
    "%s",
    "%s",
    "%s",
  ]
}

variable "resource_pool" {
  default = "%s"
}

variable "network_label" {
  default = "%s"
}

data "vsphere_datacenter" "dc" {
  name = "${var.datacenter}"
}

data "vsphere_resource_pool" "pool" {
  name          = "${var.resource_pool}"
  datacenter_id = "${data.vsphere_datacenter.dc.id}"
}

data "vsphere_network" "network" {
  name          = "${var.network_label}"
  datacenter_id = "${data.vsphere_datacenter.dc.id}"
}

data "vsphere_host" "esxi_hosts" {
  count         = "${length(var.esxi_hosts)}"
  name          = "${var.esxi_hosts[count.index]}"
  datacenter_id = "${data.vsphere_datacenter.dc.id}"
}

resource "vsphere_datastore_cluster" "datastore_cluster" {
  name          = "terraform-datastore-cluster-test"
  datacenter_id = "${data.vsphere_datacenter.dc.id}"
  sdrs_enabled  = true
}

resource "vsphere_nas_datastore" "datastore" {
  name                 = "terraform-test-nas"
  host_system_ids      = ["${data.vsphere_host.esxi_hosts.*.id}"]
  datastore_cluster_id = "${vsphere_datastore_cluster.datastore_cluster.id}"

  type         = "NFS"
  remote_hosts = ["${var.nfs_host}"]
  remote_path  = "${var.nfs_path}"
}

resource "vsphere_virtual_machine" "vm" {
  name                 = "terraform-test"
  resource_pool_id     = "${data.vsphere_resource_pool.pool.id}"
  datastore_cluster_id = "${vsphere_datastore_cluster.datastore_cluster.id}"

  num_cpus = 2
  memory   = 2048
  guest_id = "other3xLinux64Guest"

  network_interface {
    network_id = "${data.vsphere_network.network.id}"
  }

  disk {
    label = "disk0"
    size  = 20
  }

  depends_on = ["vsphere_nas_datastore.datastore"]
}
`,
		os.Getenv("VSPHERE_DATACENTER"),
		os.Getenv("VSPHERE_NAS_HOST"),
		os.Getenv("VSPHERE_NFS_PATH"),
		os.Getenv("VSPHERE_ESXI_HOST"),
		os.Getenv("VSPHERE_ESXI_HOST2"),
		os.Getenv("VSPHERE_ESXI_HOST3"),
		os.Getenv("VSPHERE_RESOURCE_POOL"),
		os.Getenv("VSPHERE_NETWORK_LABEL_PXE"),
	)
}

func testAccResourceVSphereVirtualMachineConfigDatastoreClusterMultiDisk() string {
	return fmt.Sprintf(`
variable "datacenter" {
  default = "%s"
}

variable "nfs_host" {
  default = "%s"
}

variable "nfs_path" {
  default = "%s"
}

variable "esxi_hosts" {
  default = [
    "%s",
    "%s",
    "%s",
  ]
}

variable "resource_pool" {
  default = "%s"
}

variable "network_label" {
  default = "%s"
}

data "vsphere_datacenter" "dc" {
  name = "${var.datacenter}"
}

data "vsphere_resource_pool" "pool" {
  name          = "${var.resource_pool}"
  datacenter_id = "${data.vsphere_datacenter.dc.id}"
}

data "vsphere_network" "network" {
  name          = "${var.network_label}"
  datacenter_id = "${data.vsphere_datacenter.dc.id}"
}

data "vsphere_host" "esxi_hosts" {
  count         = "${length(var.esxi_hosts)}"
  name          = "${var.esxi_hosts[count.index]}"
  datacenter_id = "${data.vsphere_datacenter.dc.id}"
}

resource "vsphere_datastore_cluster" "datastore_cluster" {
  name          = "terraform-datastore-cluster-test"
  datacenter_id = "${data.vsphere_datacenter.dc.id}"
  sdrs_enabled  = true
}

resource "vsphere_nas_datastore" "datastore" {
  name                 = "terraform-test-nas"
  host_system_ids      = ["${data.vsphere_host.esxi_hosts.*.id}"]
  datastore_cluster_id = "${vsphere_datastore_cluster.datastore_cluster.id}"

  type         = "NFS"
  remote_hosts = ["${var.nfs_host}"]
  remote_path  = "${var.nfs_path}"
}

resource "vsphere_virtual_machine" "vm" {
  name                 = "terraform-test"
  resource_pool_id     = "${data.vsphere_resource_pool.pool.id}"
  datastore_cluster_id = "${vsphere_datastore_cluster.datastore_cluster.id}"

  num_cpus = 2
  memory   = 2048
  guest_id = "other3xLinux64Guest"

  network_interface {
    network_id = "${data.vsphere_network.network.id}"
  }

  disk {
    label = "disk0"
    size  = 20
  }

  disk {
    label       = "disk1"
    size        = 20
    unit_number = 1
  }

  depends_on = ["vsphere_nas_datastore.datastore"]
}
`,
		os.Getenv("VSPHERE_DATACENTER"),
		os.Getenv("VSPHERE_NAS_HOST"),
		os.Getenv("VSPHERE_NFS_PATH"),
		os.Getenv("VSPHERE_ESXI_HOST"),
		os.Getenv("VSPHERE_ESXI_HOST2"),
		os.Getenv("VSPHERE_ESXI_HOST3"),
		os.Getenv("VSPHERE_RESOURCE_POOL"),
		os.Getenv("VSPHERE_NETWORK_LABEL_PXE"),
	)
}

func testAccResourceVSphereVirtualMachineConfigCloneDatastoreCluster() string {
	return fmt.Sprintf(`
variable "datacenter" {
  default = "%s"
}

variable "nfs_host" {
  default = "%s"
}

variable "nfs_path" {
  default = "%s"
}

variable "esxi_hosts" {
  default = [
    "%s",
    "%s",
    "%s",
  ]
}

variable "resource_pool" {
  default = "%s"
}

variable "network_label" {
  default = "%s"
}

variable "ipv4_address" {
  default = "%s"
}

variable "ipv4_netmask" {
  default = "%s"
}

variable "ipv4_gateway" {
  default = "%s"
}

variable "dns_server" {
  default = "%s"
}

variable "template" {
  default = "%s"
}

data "vsphere_datacenter" "dc" {
  name = "${var.datacenter}"
}

data "vsphere_resource_pool" "pool" {
  name          = "${var.resource_pool}"
  datacenter_id = "${data.vsphere_datacenter.dc.id}"
}

data "vsphere_network" "network" {
  name          = "${var.network_label}"
  datacenter_id = "${data.vsphere_datacenter.dc.id}"
}

data "vsphere_host" "esxi_hosts" {
  count         = "${length(var.esxi_hosts)}"
  name          = "${var.esxi_hosts[count.index]}"
  datacenter_id = "${data.vsphere_datacenter.dc.id}"
}

resource "vsphere_datastore_cluster" "datastore_cluster" {
  name          = "terraform-datastore-cluster-test"
  datacenter_id = "${data.vsphere_datacenter.dc.id}"
  sdrs_enabled  = true
}

resource "vsphere_nas_datastore" "datastore" {
  name                 = "terraform-test-nas"
  host_system_ids      = ["${data.vsphere_host.esxi_hosts.*.id}"]
  datastore_cluster_id = "${vsphere_datastore_cluster.datastore_cluster.id}"

  type         = "NFS"
  remote_hosts = ["${var.nfs_host}"]
  remote_path  = "${var.nfs_path}"
}

data "vsphere_virtual_machine" "template" {
  name          = "${var.template}"
  datacenter_id = "${data.vsphere_datacenter.dc.id}"
}

resource "vsphere_virtual_machine" "vm" {
  name                 = "terraform-test"
  resource_pool_id     = "${data.vsphere_resource_pool.pool.id}"
  datastore_cluster_id = "${vsphere_datastore_cluster.datastore_cluster.id}"

  num_cpus = 2
  memory   = 2048
  guest_id = "${data.vsphere_virtual_machine.template.guest_id}"

  network_interface {
    network_id   = "${data.vsphere_network.network.id}"
    adapter_type = "${data.vsphere_virtual_machine.template.network_interface_types[0]}"
  }

  disk {
    label            = "disk0"
    size             = "${data.vsphere_virtual_machine.template.disks.0.size}"
    eagerly_scrub    = "${data.vsphere_virtual_machine.template.disks.0.eagerly_scrub}"
    thin_provisioned = "${data.vsphere_virtual_machine.template.disks.0.thin_provisioned}"
  }

  clone {
    template_uuid = "${data.vsphere_virtual_machine.template.id}"

    customize {
      linux_options {
        host_name = "terraform-test"
        domain    = "test.internal"
      }

      network_interface {
        ipv4_address = "${var.ipv4_address}"
        ipv4_netmask = "${var.ipv4_netmask}"
      }

      ipv4_gateway    = "${var.ipv4_gateway}"
      dns_server_list = ["${var.dns_server}"]
      dns_suffix_list = ["test.internal"]
    }
  }

  depends_on = ["vsphere_nas_datastore.datastore"]
}
`,
		os.Getenv("VSPHERE_DATACENTER"),
		os.Getenv("VSPHERE_NAS_HOST"),
		os.Getenv("VSPHERE_NFS_PATH"),
		os.Getenv("VSPHERE_ESXI_HOST"),
		os.Getenv("VSPHERE_ESXI_HOST2"),
		os.Getenv("VSPHERE_ESXI_HOST3"),
		os.Getenv("VSPHERE_RESOURCE_POOL"),
		os.Getenv("VSPHERE_NETWORK_LABEL_PXE"),
		os.Getenv("VSPHERE_IPV4_ADDRESS"),
		os.Getenv("VSPHERE_IPV4_PREFIX"),
		os.Getenv("VSPHERE_IPV4_GATEWAY"),
		os.Getenv("VSPHERE_DNS"),
		os.Getenv("VSPHERE_TEMPLATE"),
	)
}

func testAccResourceVSphereVirtualMachineConfigStorageVMotionDatastoreCluster(clusterName string) string {
	return fmt.Sprintf(`
variable "datacenter" {
  default = "%s"
}

variable "nfs_host" {
  default = "%s"
}

variable "nfs_path" {
  default = "%s"
}

variable "nfs_path2" {
  default = "%s"
}

variable "esxi_hosts" {
  default = [
    "%s",
    "%s",
    "%s",
  ]
}

variable "resource_pool" {
  default = "%s"
}

variable "network_label" {
  default = "%s"
}

variable "ipv4_address" {
  default = "%s"
}

variable "ipv4_netmask" {
  default = "%s"
}

variable "ipv4_gateway" {
  default = "%s"
}

variable "dns_server" {
  default = "%s"
}

variable "template" {
  default = "%s"
}

data "vsphere_datacenter" "dc" {
  name = "${var.datacenter}"
}

data "vsphere_resource_pool" "pool" {
  name          = "${var.resource_pool}"
  datacenter_id = "${data.vsphere_datacenter.dc.id}"
}

data "vsphere_network" "network" {
  name          = "${var.network_label}"
  datacenter_id = "${data.vsphere_datacenter.dc.id}"
}

data "vsphere_host" "esxi_hosts" {
  count         = "${length(var.esxi_hosts)}"
  name          = "${var.esxi_hosts[count.index]}"
  datacenter_id = "${data.vsphere_datacenter.dc.id}"
}

resource "vsphere_datastore_cluster" "%s" {
  name          = "%s"
  datacenter_id = "${data.vsphere_datacenter.dc.id}"
  sdrs_enabled  = true
}

resource "vsphere_nas_datastore" "datastore" {
  name                 = "terraform-test-nas"
  host_system_ids      = ["${data.vsphere_host.esxi_hosts.*.id}"]
  datastore_cluster_id = "${vsphere_datastore_cluster.%s.id}"

  type         = "NFS"
  remote_hosts = ["${var.nfs_host}"]
  remote_path  = "${var.nfs_path}"
}

resource "vsphere_datastore_cluster" "%s" {
  name          = "%s"
  datacenter_id = "${data.vsphere_datacenter.dc.id}"
  sdrs_enabled  = true
}

resource "vsphere_nas_datastore" "datastore2" {
  name                 = "terraform-test-nas2"
  host_system_ids      = ["${data.vsphere_host.esxi_hosts.*.id}"]
  datastore_cluster_id = "${vsphere_datastore_cluster.%s.id}"

  type         = "NFS"
  remote_hosts = ["${var.nfs_host}"]
  remote_path  = "${var.nfs_path2}"
}

data "vsphere_virtual_machine" "template" {
  name          = "${var.template}"
  datacenter_id = "${data.vsphere_datacenter.dc.id}"
}

resource "vsphere_virtual_machine" "vm" {
  name                 = "terraform-test"
  resource_pool_id     = "${data.vsphere_resource_pool.pool.id}"
  datastore_cluster_id = "${vsphere_datastore_cluster.%s.id}"

  num_cpus = 2
  memory   = 2048
  guest_id = "${data.vsphere_virtual_machine.template.guest_id}"

  network_interface {
    network_id   = "${data.vsphere_network.network.id}"
    adapter_type = "${data.vsphere_virtual_machine.template.network_interface_types[0]}"
  }

  disk {
    label            = "disk0"
    size             = "${data.vsphere_virtual_machine.template.disks.0.size}"
    eagerly_scrub    = "${data.vsphere_virtual_machine.template.disks.0.eagerly_scrub}"
    thin_provisioned = "${data.vsphere_virtual_machine.template.disks.0.thin_provisioned}"
  }

  clone {
    template_uuid = "${data.vsphere_virtual_machine.template.id}"

    customize {
      linux_options {
        host_name = "terraform-test"
        domain    = "test.internal"
      }

      network_interface {
        ipv4_address = "${var.ipv4_address}"
        ipv4_netmask = "${var.ipv4_netmask}"
      }

      ipv4_gateway    = "${var.ipv4_gateway}"
      dns_server_list = ["${var.dns_server}"]
      dns_suffix_list = ["test.internal"]
    }
  }

  depends_on = [
	"vsphere_nas_datastore.datastore",
	"vsphere_nas_datastore.datastore2",
	]
}
`,
		os.Getenv("VSPHERE_DATACENTER"),
		os.Getenv("VSPHERE_NAS_HOST"),
		os.Getenv("VSPHERE_NFS_PATH"),
		os.Getenv("VSPHERE_NFS_PATH2"),
		os.Getenv("VSPHERE_ESXI_HOST"),
		os.Getenv("VSPHERE_ESXI_HOST2"),
		os.Getenv("VSPHERE_ESXI_HOST3"),
		os.Getenv("VSPHERE_RESOURCE_POOL"),
		os.Getenv("VSPHERE_NETWORK_LABEL_PXE"),
		os.Getenv("VSPHERE_IPV4_ADDRESS"),
		os.Getenv("VSPHERE_IPV4_PREFIX"),
		os.Getenv("VSPHERE_IPV4_GATEWAY"),
		os.Getenv("VSPHERE_DNS"),
		os.Getenv("VSPHERE_TEMPLATE"),
		testAccResourceVSphereVirtualMachineDatastoreCluster,
		testAccResourceVSphereVirtualMachineDatastoreCluster,
		testAccResourceVSphereVirtualMachineDatastoreCluster,
		testAccResourceVSphereVirtualMachineDatastoreClusterAlt,
		testAccResourceVSphereVirtualMachineDatastoreClusterAlt,
		testAccResourceVSphereVirtualMachineDatastoreClusterAlt,
		clusterName,
	)
}

func testAccResourceVSphereVirtualMachineConfigHostVMotionDatastoreCluster(host string) string {
	return fmt.Sprintf(`
variable "datacenter" {
  default = "%s"
}

variable "nfs_host" {
  default = "%s"
}

variable "nfs_path" {
  default = "%s"
}

variable "mount_hosts" {
  default = [
    "%s",
    "%s",
    "%s",
  ]
}

variable "resource_pool" {
  default = "%s"
}

variable "network_label" {
  default = "%s"
}

variable "ipv4_address" {
  default = "%s"
}

variable "ipv4_netmask" {
  default = "%s"
}

variable "ipv4_gateway" {
  default = "%s"
}

variable "dns_server" {
  default = "%s"
}

variable "template" {
  default = "%s"
}

variable "host" {
  default = "%s"
}

data "vsphere_datacenter" "dc" {
  name = "${var.datacenter}"
}

data "vsphere_resource_pool" "pool" {
  name          = "${var.resource_pool}"
  datacenter_id = "${data.vsphere_datacenter.dc.id}"
}

data "vsphere_host" "host" {
  name          = "${var.host}"
  datacenter_id = "${data.vsphere_datacenter.dc.id}"
}

data "vsphere_host" "mount_hosts" {
  count         = "${length(var.mount_hosts)}"
  name          = "${var.mount_hosts[count.index]}"
  datacenter_id = "${data.vsphere_datacenter.dc.id}"
}

data "vsphere_network" "network" {
  name          = "${var.network_label}"
  datacenter_id = "${data.vsphere_datacenter.dc.id}"
}

data "vsphere_virtual_machine" "template" {
  name          = "${var.template}"
  datacenter_id = "${data.vsphere_datacenter.dc.id}"
}

resource "vsphere_datastore_cluster" "datastore_cluster" {
  name          = "terraform-datastore-cluster-test"
  datacenter_id = "${data.vsphere_datacenter.dc.id}"
  sdrs_enabled  = true
}

resource "vsphere_nas_datastore" "datastore" {
  name                 = "terraform-test-nas"
  host_system_ids      = ["${data.vsphere_host.mount_hosts.*.id}"]
  datastore_cluster_id = "${vsphere_datastore_cluster.datastore_cluster.id}"

  type         = "NFS"
  remote_hosts = ["${var.nfs_host}"]
  remote_path  = "${var.nfs_path}"
}

resource "vsphere_virtual_machine" "vm" {
  name                 = "terraform-test"
  resource_pool_id     = "${data.vsphere_resource_pool.pool.id}"
  host_system_id       = "${data.vsphere_host.host.id}"
  datastore_cluster_id = "${vsphere_datastore_cluster.datastore_cluster.id}"

  num_cpus = 2
  memory   = 2048
  guest_id = "ubuntu64Guest"

  network_interface {
    network_id   = "${data.vsphere_network.network.id}"
    adapter_type = "${data.vsphere_virtual_machine.template.network_interface_types[0]}"
  }

  disk {
    label            = "disk0"
    size             = "${data.vsphere_virtual_machine.template.disks.0.size}"
    eagerly_scrub    = "${data.vsphere_virtual_machine.template.disks.0.eagerly_scrub}"
    thin_provisioned = "${data.vsphere_virtual_machine.template.disks.0.thin_provisioned}"
  }

  clone {
    template_uuid = "${data.vsphere_virtual_machine.template.id}"

    customize {
      linux_options {
        host_name = "terraform-test"
        domain    = "test.internal"
      }

      network_interface {
        ipv4_address = "${var.ipv4_address}"
        ipv4_netmask = "${var.ipv4_netmask}"
      }

      ipv4_gateway    = "${var.ipv4_gateway}"
      dns_server_list = ["${var.dns_server}"]
      dns_suffix_list = ["test.internal"]
    }
  }

  depends_on = [
    "vsphere_nas_datastore.datastore",
  ]
}
`,
		os.Getenv("VSPHERE_DATACENTER"),
		os.Getenv("VSPHERE_NAS_HOST"),
		os.Getenv("VSPHERE_NFS_PATH"),
		os.Getenv("VSPHERE_ESXI_HOST"),
		os.Getenv("VSPHERE_ESXI_HOST2"),
		os.Getenv("VSPHERE_ESXI_HOST3"),
		os.Getenv("VSPHERE_RESOURCE_POOL"),
		os.Getenv("VSPHERE_NETWORK_LABEL"),
		os.Getenv("VSPHERE_IPV4_ADDRESS"),
		os.Getenv("VSPHERE_IPV4_PREFIX"),
		os.Getenv("VSPHERE_IPV4_GATEWAY"),
		os.Getenv("VSPHERE_DNS"),
		os.Getenv("VSPHERE_TEMPLATE"),
		host,
	)
}

func testAccResourceVSphereVirtualMachineConfigStorageVMotionDatastoreClusterSingleDiskStep0() string {
	return fmt.Sprintf(`
variable "datacenter" {
  default = "%s"
}

variable "nfs_host" {
  default = "%s"
}

variable "nfs_path" {
  default = "%s"
}

variable "esxi_hosts" {
  default = [
    "%s",
    "%s",
    "%s",
  ]
}

variable "resource_pool" {
  default = "%s"
}

variable "network_label" {
  default = "%s"
}

variable "ipv4_address" {
  default = "%s"
}

variable "ipv4_netmask" {
  default = "%s"
}

variable "ipv4_gateway" {
  default = "%s"
}

variable "dns_server" {
  default = "%s"
}

variable "template" {
  default = "%s"
}

data "vsphere_datacenter" "dc" {
  name = "${var.datacenter}"
}

data "vsphere_host" "esxi_hosts" {
  count         = "${length(var.esxi_hosts)}"
  name          = "${var.esxi_hosts[count.index]}"
  datacenter_id = "${data.vsphere_datacenter.dc.id}"
}

data "vsphere_resource_pool" "pool" {
  name          = "${var.resource_pool}"
  datacenter_id = "${data.vsphere_datacenter.dc.id}"
}

data "vsphere_network" "network" {
  name          = "${var.network_label}"
  datacenter_id = "${data.vsphere_datacenter.dc.id}"
}

data "vsphere_virtual_machine" "template" {
  name          = "${var.template}"
  datacenter_id = "${data.vsphere_datacenter.dc.id}"
}

resource "vsphere_datastore_cluster" "datastore_cluster" {
  name          = "terraform-datastore-cluster-test"
  datacenter_id = "${data.vsphere_datacenter.dc.id}"
  sdrs_enabled  = true
}

resource "vsphere_nas_datastore" "datastore" {
  name                 = "terraform-test-nas"
  host_system_ids      = ["${data.vsphere_host.esxi_hosts.*.id}"]
  datastore_cluster_id = "${vsphere_datastore_cluster.datastore_cluster.id}"

  type         = "NFS"
  remote_hosts = ["${var.nfs_host}"]
  remote_path  = "${var.nfs_path}"
}

resource "vsphere_virtual_machine" "vm" {
  name                 = "terraform-test"
  resource_pool_id     = "${data.vsphere_resource_pool.pool.id}"
  datastore_cluster_id = "${vsphere_datastore_cluster.datastore_cluster.id}"

  num_cpus = 2
  memory   = 2048
  guest_id = "ubuntu64Guest"

  network_interface {
    network_id   = "${data.vsphere_network.network.id}"
    adapter_type = "${data.vsphere_virtual_machine.template.network_interface_types[0]}"
  }

  disk {
    label            = "disk0"
    size             = "${data.vsphere_virtual_machine.template.disks.0.size}"
    eagerly_scrub    = "${data.vsphere_virtual_machine.template.disks.0.eagerly_scrub}"
    thin_provisioned = "${data.vsphere_virtual_machine.template.disks.0.thin_provisioned}"
  }

  disk {
    label       = "disk1"
    size        = 1
    unit_number = 1
  }

  clone {
    template_uuid = "${data.vsphere_virtual_machine.template.id}"

    customize {
      linux_options {
        host_name = "terraform-test"
        domain    = "test.internal"
      }

      network_interface {
        ipv4_address = "${var.ipv4_address}"
        ipv4_netmask = "${var.ipv4_netmask}"
      }

      ipv4_gateway    = "${var.ipv4_gateway}"
      dns_server_list = ["${var.dns_server}"]
      dns_suffix_list = ["test.internal"]
    }
  }

  depends_on = [
    "vsphere_nas_datastore.datastore",
  ]
}
`,
		os.Getenv("VSPHERE_DATACENTER"),
		os.Getenv("VSPHERE_NAS_HOST"),
		os.Getenv("VSPHERE_NFS_PATH"),
		os.Getenv("VSPHERE_ESXI_HOST"),
		os.Getenv("VSPHERE_ESXI_HOST2"),
		os.Getenv("VSPHERE_ESXI_HOST3"),
		os.Getenv("VSPHERE_RESOURCE_POOL"),
		os.Getenv("VSPHERE_NETWORK_LABEL"),
		os.Getenv("VSPHERE_IPV4_ADDRESS"),
		os.Getenv("VSPHERE_IPV4_PREFIX"),
		os.Getenv("VSPHERE_IPV4_GATEWAY"),
		os.Getenv("VSPHERE_DNS"),
		os.Getenv("VSPHERE_TEMPLATE"),
	)
}

func testAccResourceVSphereVirtualMachineConfigStorageVMotionDatastoreClusterSingleDiskStep1(datastore string) string {
	return fmt.Sprintf(`
variable "datacenter" {
  default = "%s"
}

variable "nfs_host" {
  default = "%s"
}

variable "nfs_path" {
  default = "%s"
}

variable "esxi_hosts" {
  default = [
    "%s",
    "%s",
    "%s",
  ]
}

variable "resource_pool" {
  default = "%s"
}

variable "network_label" {
  default = "%s"
}

variable "ipv4_address" {
  default = "%s"
}

variable "ipv4_netmask" {
  default = "%s"
}

variable "ipv4_gateway" {
  default = "%s"
}

variable "dns_server" {
  default = "%s"
}

variable "datastore" {
  default = "%s"
}

variable "template" {
  default = "%s"
}

variable "disk_datastore" {
  default = "%s"
}

data "vsphere_datacenter" "dc" {
  name = "${var.datacenter}"
}

data "vsphere_host" "esxi_hosts" {
  count         = "${length(var.esxi_hosts)}"
  name          = "${var.esxi_hosts[count.index]}"
  datacenter_id = "${data.vsphere_datacenter.dc.id}"
}

data "vsphere_datastore" "datastore" {
  name          = "${var.datastore}"
  datacenter_id = "${data.vsphere_datacenter.dc.id}"
}

data "vsphere_datastore" "disk_datastore" {
  name          = "${var.disk_datastore}"
  datacenter_id = "${data.vsphere_datacenter.dc.id}"
}

data "vsphere_resource_pool" "pool" {
  name          = "${var.resource_pool}"
  datacenter_id = "${data.vsphere_datacenter.dc.id}"
}

data "vsphere_network" "network" {
  name          = "${var.network_label}"
  datacenter_id = "${data.vsphere_datacenter.dc.id}"
}

data "vsphere_virtual_machine" "template" {
  name          = "${var.template}"
  datacenter_id = "${data.vsphere_datacenter.dc.id}"
}

resource "vsphere_datastore_cluster" "datastore_cluster" {
  name          = "terraform-datastore-cluster-test"
  datacenter_id = "${data.vsphere_datacenter.dc.id}"
  sdrs_enabled  = true
}

resource "vsphere_nas_datastore" "datastore" {
  name                 = "terraform-test-nas"
  host_system_ids      = ["${data.vsphere_host.esxi_hosts.*.id}"]
  datastore_cluster_id = "${vsphere_datastore_cluster.datastore_cluster.id}"

  type         = "NFS"
  remote_hosts = ["${var.nfs_host}"]
  remote_path  = "${var.nfs_path}"
}

resource "vsphere_virtual_machine" "vm" {
  name             = "terraform-test"
  resource_pool_id = "${data.vsphere_resource_pool.pool.id}"
  datastore_id     = "${vsphere_nas_datastore.datastore.id}"

  num_cpus = 2
  memory   = 2048
  guest_id = "ubuntu64Guest"

  network_interface {
    network_id   = "${data.vsphere_network.network.id}"
    adapter_type = "${data.vsphere_virtual_machine.template.network_interface_types[0]}"
  }

  disk {
    label            = "disk0"
    size             = "${data.vsphere_virtual_machine.template.disks.0.size}"
    eagerly_scrub    = "${data.vsphere_virtual_machine.template.disks.0.eagerly_scrub}"
    thin_provisioned = "${data.vsphere_virtual_machine.template.disks.0.thin_provisioned}"
  }

  disk {
    label        = "disk1"
    datastore_id = "${data.vsphere_datastore.disk_datastore.id}"
    size         = 1
    unit_number  = 1
  }

  clone {
    template_uuid = "${data.vsphere_virtual_machine.template.id}"

    customize {
      linux_options {
        host_name = "terraform-test"
        domain    = "test.internal"
      }

      network_interface {
        ipv4_address = "${var.ipv4_address}"
        ipv4_netmask = "${var.ipv4_netmask}"
      }

      ipv4_gateway    = "${var.ipv4_gateway}"
      dns_server_list = ["${var.dns_server}"]
      dns_suffix_list = ["test.internal"]
    }
  }

  depends_on = [
    "vsphere_nas_datastore.datastore",
  ]
}
`,
		os.Getenv("VSPHERE_DATACENTER"),
		os.Getenv("VSPHERE_NAS_HOST"),
		os.Getenv("VSPHERE_NFS_PATH"),
		os.Getenv("VSPHERE_ESXI_HOST"),
		os.Getenv("VSPHERE_ESXI_HOST2"),
		os.Getenv("VSPHERE_ESXI_HOST3"),
		os.Getenv("VSPHERE_RESOURCE_POOL"),
		os.Getenv("VSPHERE_NETWORK_LABEL"),
		os.Getenv("VSPHERE_IPV4_ADDRESS"),
		os.Getenv("VSPHERE_IPV4_PREFIX"),
		os.Getenv("VSPHERE_IPV4_GATEWAY"),
		os.Getenv("VSPHERE_DNS"),
		os.Getenv("VSPHERE_DATASTORE"),
		os.Getenv("VSPHERE_TEMPLATE"),
		datastore,
	)
}

<<<<<<< HEAD
func testAccResourceVSphereVirtualMachineConfigCloneNoGateway() string {
=======
func testAccResourceVSphereVirtualMachineConfigCloneParameterized(datastore, hostname string) string {
>>>>>>> 664c291f
	return fmt.Sprintf(`
variable "datacenter" {
  default = "%s"
}

variable "resource_pool" {
  default = "%s"
}

variable "network_label" {
  default = "%s"
}

variable "ipv4_address" {
  default = "%s"
}

variable "ipv4_netmask" {
  default = "%s"
}

<<<<<<< HEAD
=======
variable "ipv4_gateway" {
  default = "%s"
}

>>>>>>> 664c291f
variable "dns_server" {
  default = "%s"
}

variable "datastore" {
  default = "%s"
}

variable "template" {
  default = "%s"
}

variable "linked_clone" {
  default = "%s"
}

<<<<<<< HEAD
=======
variable "hostname" {
	default = "%s"
}

>>>>>>> 664c291f
data "vsphere_datacenter" "dc" {
  name = "${var.datacenter}"
}

data "vsphere_datastore" "datastore" {
  name          = "${var.datastore}"
  datacenter_id = "${data.vsphere_datacenter.dc.id}"
}

data "vsphere_resource_pool" "pool" {
  name          = "${var.resource_pool}"
  datacenter_id = "${data.vsphere_datacenter.dc.id}"
}

data "vsphere_network" "network" {
  name          = "${var.network_label}"
  datacenter_id = "${data.vsphere_datacenter.dc.id}"
}

data "vsphere_virtual_machine" "template" {
  name          = "${var.template}"
  datacenter_id = "${data.vsphere_datacenter.dc.id}"
}

resource "vsphere_virtual_machine" "vm" {
  name             = "terraform-test"
  resource_pool_id = "${data.vsphere_resource_pool.pool.id}"
  datastore_id     = "${data.vsphere_datastore.datastore.id}"

  num_cpus = 2
  memory   = 2048
  guest_id = "${data.vsphere_virtual_machine.template.guest_id}"

<<<<<<< HEAD
	wait_for_guest_net_routable = false

=======
>>>>>>> 664c291f
  network_interface {
    network_id   = "${data.vsphere_network.network.id}"
    adapter_type = "${data.vsphere_virtual_machine.template.network_interface_types[0]}"
  }

  disk {
    label            = "disk0"
    size             = "${data.vsphere_virtual_machine.template.disks.0.size}"
    eagerly_scrub    = "${data.vsphere_virtual_machine.template.disks.0.eagerly_scrub}"
    thin_provisioned = "${data.vsphere_virtual_machine.template.disks.0.thin_provisioned}"
  }

  clone {
    template_uuid = "${data.vsphere_virtual_machine.template.id}"
    linked_clone  = "${var.linked_clone != "" ? "true" : "false" }"

    customize {
      linux_options {
<<<<<<< HEAD
        host_name = "terraform-test"
=======
        host_name = "${var.hostname}"
>>>>>>> 664c291f
        domain    = "test.internal"
      }

      network_interface {
        ipv4_address = "${var.ipv4_address}"
        ipv4_netmask = "${var.ipv4_netmask}"
      }

<<<<<<< HEAD
=======
      ipv4_gateway    = "${var.ipv4_gateway}"
>>>>>>> 664c291f
      dns_server_list = ["${var.dns_server}"]
      dns_suffix_list = ["test.internal"]
    }
  }
}
`,
		os.Getenv("VSPHERE_DATACENTER"),
		os.Getenv("VSPHERE_RESOURCE_POOL"),
		os.Getenv("VSPHERE_NETWORK_LABEL"),
		os.Getenv("VSPHERE_IPV4_ADDRESS"),
		os.Getenv("VSPHERE_IPV4_PREFIX"),
<<<<<<< HEAD
		os.Getenv("VSPHERE_DNS"),
		os.Getenv("VSPHERE_DATASTORE"),
		os.Getenv("VSPHERE_TEMPLATE"),
		os.Getenv("VSPHERE_USE_LINKED_CLONE"),
=======
		os.Getenv("VSPHERE_IPV4_GATEWAY"),
		os.Getenv("VSPHERE_DNS"),
		datastore,
		os.Getenv("VSPHERE_TEMPLATE"),
		os.Getenv("VSPHERE_USE_LINKED_CLONE"),
		hostname,
>>>>>>> 664c291f
	)
}<|MERGE_RESOLUTION|>--- conflicted
+++ resolved
@@ -11282,11 +11282,7 @@
 	)
 }
 
-<<<<<<< HEAD
 func testAccResourceVSphereVirtualMachineConfigCloneNoGateway() string {
-=======
-func testAccResourceVSphereVirtualMachineConfigCloneParameterized(datastore, hostname string) string {
->>>>>>> 664c291f
 	return fmt.Sprintf(`
 variable "datacenter" {
   default = "%s"
@@ -11308,13 +11304,6 @@
   default = "%s"
 }
 
-<<<<<<< HEAD
-=======
-variable "ipv4_gateway" {
-  default = "%s"
-}
-
->>>>>>> 664c291f
 variable "dns_server" {
   default = "%s"
 }
@@ -11331,13 +11320,6 @@
   default = "%s"
 }
 
-<<<<<<< HEAD
-=======
-variable "hostname" {
-	default = "%s"
-}
-
->>>>>>> 664c291f
 data "vsphere_datacenter" "dc" {
   name = "${var.datacenter}"
 }
@@ -11371,11 +11353,8 @@
   memory   = 2048
   guest_id = "${data.vsphere_virtual_machine.template.guest_id}"
 
-<<<<<<< HEAD
 	wait_for_guest_net_routable = false
 
-=======
->>>>>>> 664c291f
   network_interface {
     network_id   = "${data.vsphere_network.network.id}"
     adapter_type = "${data.vsphere_virtual_machine.template.network_interface_types[0]}"
@@ -11394,11 +11373,7 @@
 
     customize {
       linux_options {
-<<<<<<< HEAD
         host_name = "terraform-test"
-=======
-        host_name = "${var.hostname}"
->>>>>>> 664c291f
         domain    = "test.internal"
       }
 
@@ -11407,10 +11382,6 @@
         ipv4_netmask = "${var.ipv4_netmask}"
       }
 
-<<<<<<< HEAD
-=======
-      ipv4_gateway    = "${var.ipv4_gateway}"
->>>>>>> 664c291f
       dns_server_list = ["${var.dns_server}"]
       dns_suffix_list = ["test.internal"]
     }
@@ -11422,18 +11393,136 @@
 		os.Getenv("VSPHERE_NETWORK_LABEL"),
 		os.Getenv("VSPHERE_IPV4_ADDRESS"),
 		os.Getenv("VSPHERE_IPV4_PREFIX"),
-<<<<<<< HEAD
 		os.Getenv("VSPHERE_DNS"),
 		os.Getenv("VSPHERE_DATASTORE"),
 		os.Getenv("VSPHERE_TEMPLATE"),
 		os.Getenv("VSPHERE_USE_LINKED_CLONE"),
-=======
+	)
+}
+
+func testAccResourceVSphereVirtualMachineConfigCloneParameterized(datastore, hostname string) string {
+	return fmt.Sprintf(`
+variable "datacenter" {
+  default = "%s"
+}
+
+variable "resource_pool" {
+  default = "%s"
+}
+
+variable "network_label" {
+  default = "%s"
+}
+
+variable "ipv4_address" {
+  default = "%s"
+}
+
+variable "ipv4_netmask" {
+  default = "%s"
+}
+
+variable "ipv4_gateway" {
+  default = "%s"
+}
+
+variable "dns_server" {
+  default = "%s"
+}
+
+variable "datastore" {
+  default = "%s"
+}
+
+variable "template" {
+  default = "%s"
+}
+
+variable "linked_clone" {
+  default = "%s"
+}
+
+variable "hostname" {
+  default = "%s"
+}
+
+data "vsphere_datacenter" "dc" {
+  name = "${var.datacenter}"
+}
+
+data "vsphere_datastore" "datastore" {
+  name          = "${var.datastore}"
+  datacenter_id = "${data.vsphere_datacenter.dc.id}"
+}
+
+data "vsphere_resource_pool" "pool" {
+  name          = "${var.resource_pool}"
+  datacenter_id = "${data.vsphere_datacenter.dc.id}"
+}
+
+data "vsphere_network" "network" {
+  name          = "${var.network_label}"
+  datacenter_id = "${data.vsphere_datacenter.dc.id}"
+}
+
+data "vsphere_virtual_machine" "template" {
+  name          = "${var.template}"
+  datacenter_id = "${data.vsphere_datacenter.dc.id}"
+}
+
+resource "vsphere_virtual_machine" "vm" {
+  name             = "terraform-test"
+  resource_pool_id = "${data.vsphere_resource_pool.pool.id}"
+  datastore_id     = "${data.vsphere_datastore.datastore.id}"
+
+  num_cpus = 2
+  memory   = 2048
+  guest_id = "${data.vsphere_virtual_machine.template.guest_id}"
+
+  network_interface {
+    network_id   = "${data.vsphere_network.network.id}"
+    adapter_type = "${data.vsphere_virtual_machine.template.network_interface_types[0]}"
+  }
+
+  disk {
+    label            = "disk0"
+    size             = "${data.vsphere_virtual_machine.template.disks.0.size}"
+    eagerly_scrub    = "${data.vsphere_virtual_machine.template.disks.0.eagerly_scrub}"
+    thin_provisioned = "${data.vsphere_virtual_machine.template.disks.0.thin_provisioned}"
+  }
+
+  clone {
+    template_uuid = "${data.vsphere_virtual_machine.template.id}"
+    linked_clone  = "${var.linked_clone != "" ? "true" : "false" }"
+
+    customize {
+      linux_options {
+        host_name = "${var.hostname}"
+        domain    = "test.internal"
+      }
+
+      network_interface {
+        ipv4_address = "${var.ipv4_address}"
+        ipv4_netmask = "${var.ipv4_netmask}"
+      }
+
+      ipv4_gateway    = "${var.ipv4_gateway}"
+      dns_server_list = ["${var.dns_server}"]
+      dns_suffix_list = ["test.internal"]
+    }
+  }
+}
+`,
+		os.Getenv("VSPHERE_DATACENTER"),
+		os.Getenv("VSPHERE_RESOURCE_POOL"),
+		os.Getenv("VSPHERE_NETWORK_LABEL"),
+		os.Getenv("VSPHERE_IPV4_ADDRESS"),
+		os.Getenv("VSPHERE_IPV4_PREFIX"),
 		os.Getenv("VSPHERE_IPV4_GATEWAY"),
 		os.Getenv("VSPHERE_DNS"),
 		datastore,
 		os.Getenv("VSPHERE_TEMPLATE"),
 		os.Getenv("VSPHERE_USE_LINKED_CLONE"),
 		hostname,
->>>>>>> 664c291f
 	)
 }