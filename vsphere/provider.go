--- conflicted
+++ resolved
@@ -152,11 +152,8 @@
 			"vsphere_host_service_state":                      resourceVsphereHostServiceState(),
 			"vsphere_iscsi_software_adapter":                  resourceVSphereIscsiSoftwareAdapter(),
 			"vsphere_iscsi_target":                            resourceVSphereIscsiTarget(),
-<<<<<<< HEAD
 			"vsphere_host_config_dns":                         resourceVSphereHostConfigDNS(),
-=======
 			"vsphere_host_config_date_time":                   resourceVSphereHostConfigDateTime(),
->>>>>>> cd27e326
 		},
 
 		DataSourcesMap: map[string]*schema.Resource{
